// Copyright 2018 The Alephium Authors
// This file is part of the alephium project.
//
// The library is free software: you can redistribute it and/or modify
// it under the terms of the GNU Lesser General Public License as published by
// the Free Software Foundation, either version 3 of the License, or
// (at your option) any later version.
//
// The library is distributed in the hope that it will be useful,
// but WITHOUT ANY WARRANTY; without even the implied warranty of
// MERCHANTABILITY or FITNESS FOR A PARTICULAR PURPOSE. See the
// GNU Lesser General Public License for more details.
//
// You should have received a copy of the GNU Lesser General Public License
// along with the library. If not, see <http://www.gnu.org/licenses/>.

package org.alephium.ralph

import java.nio.charset.StandardCharsets

import scala.annotation.tailrec
import scala.collection.mutable

import akka.util.ByteString

import org.alephium.protocol.vm
import org.alephium.protocol.vm.{ALPHTokenId => ALPHTokenIdInstr, Contract => VmContract, _}
import org.alephium.ralph.LogicalOperator.Not
import org.alephium.ralph.Parser.UsingAnnotation
import org.alephium.util.{AVector, Hex, I256, U256}

// scalastyle:off number.of.methods number.of.types file.size.limit
object Ast {
  type StdInterfaceId = Val.ByteVec
  val StdInterfaceIdPrefix: ByteString = ByteString("ALPH", StandardCharsets.UTF_8)
  private val stdArg: Argument =
    Argument(Ident("__stdInterfaceId"), Type.ByteVec, isMutable = false, isUnused = true)

  trait Positioned {
    var sourceIndex: Option[SourceIndex] = None

    def atSourceIndex(fromIndex: Int, endIndex: Int, fileURI: Option[java.net.URI]): this.type = {
      require(this.sourceIndex.isEmpty)
      this.sourceIndex = Some(SourceIndex(fromIndex, endIndex - fromIndex, fileURI))
      this
    }
    def atSourceIndex(sourceIndex: Option[SourceIndex]): this.type = {
      require(this.sourceIndex.isEmpty)
      this.sourceIndex = sourceIndex
      this
    }
    def overwriteSourceIndex(
        fromIndex: Int,
        endIndex: Int,
        fileURI: Option[java.net.URI]
    ): this.type = {
      require(this.sourceIndex.isDefined)
      this.sourceIndex = Some(SourceIndex(fromIndex, endIndex - fromIndex, fileURI))
      this
    }

    /*
     * This function update a `CompilerError` when the source index was not
     * available at the time of the error.
     * For example for `Operator` or `BuiltIn`, we could add the `SourceIndex`
     * to the `getReturnType` function, but it implies a lot of changes in the
     * all `ralph` module, while the position is not useful along the way.
     */
    def positionedError[T](f: => T): T = {
      try {
        f
      } catch {
        case e: error.CompilerError.Default =>
          if (sourceIndex.isDefined && e.sourceIndex.isEmpty) {
            throw e.copy(sourceIndex = sourceIndex)
          } else {
            throw e
          }
      }
    }
  }

  final case class Ident(name: String)                      extends Positioned
  final case class TypeId(name: String)                     extends Positioned
  final case class FuncId(name: String, isBuiltIn: Boolean) extends Positioned

  final case class Argument(ident: Ident, tpe: Type, isMutable: Boolean, isUnused: Boolean)
      extends Positioned {
    def signature: String = {
      val prefix = if (isMutable) "mut " else ""
      s"${prefix}${ident.name}:${tpe.signature}"
    }
  }

  final case class EventField(ident: Ident, tpe: Type) extends Positioned {
    def signature: String = s"${ident.name}:${tpe.signature}"
  }

  final case class AnnotationField[Ctx <: StatelessContext](ident: Ident, value: Const[Ctx])
      extends Positioned
  final case class Annotation[Ctx <: StatelessContext](id: Ident, fields: Seq[AnnotationField[Ctx]])
      extends Positioned

  object FuncId {
    lazy val empty: FuncId = FuncId("", isBuiltIn = false)
  }

  def funcName(typeId: TypeId, funcId: FuncId): String = quote(s"${typeId.name}.${funcId.name}")

  final case class ApproveAsset[Ctx <: StatelessContext](
      address: Expr[Ctx],
      tokenAmounts: Seq[(Expr[Ctx], Expr[Ctx])]
  ) extends Positioned {
    def check(state: Compiler.State[Ctx]): Unit = {
      if (address.getType(state) != Seq(Type.Address)) {
        throw Compiler.Error(s"Invalid address type: ${address}", address.sourceIndex)
      }
      tokenAmounts
        .find(p =>
          (p._1.getType(state), p._2.getType(state)) != (Seq(Type.ByteVec), Seq(Type.U256))
        ) match {
        case None => ()
        case Some((exp, _)) =>
          throw Compiler.Error(s"Invalid token amount type: ${tokenAmounts}", exp.sourceIndex)
      }
    }

    @SuppressWarnings(Array("org.wartremover.warts.AsInstanceOf"))
    def genCode(state: Compiler.State[Ctx]): Seq[Instr[Ctx]] = {
      val approveCount = tokenAmounts.length
      assume(approveCount >= 1)
      val approveTokens: Seq[Instr[Ctx]] = tokenAmounts.flatMap {
        case (ALPHTokenId(), amount) =>
          amount.genCode(state) :+ ApproveAlph.asInstanceOf[Instr[Ctx]]
        case (tokenId, amount) =>
          tokenId.genCode(state) ++ amount.genCode(state) :+ ApproveToken.asInstanceOf[Instr[Ctx]]
      }
      address.genCode(state) ++ Seq.fill(approveCount - 1)(Dup) ++ approveTokens
    }
  }

  sealed trait ContractAssetsAnnotation
  case object UseContractAssets         extends ContractAssetsAnnotation
  case object NotUseContractAssets      extends ContractAssetsAnnotation
  case object EnforcedUseContractAssets extends ContractAssetsAnnotation

  trait ApproveAssets[Ctx <: StatelessContext] extends Positioned {
    def approveAssets: Seq[ApproveAsset[Ctx]]

    def checkApproveAssets(state: Compiler.State[Ctx]): Unit = {
      approveAssets.foreach(_.check(state))
    }

    def genApproveCode(
        state: Compiler.State[Ctx],
        func: Compiler.FuncInfo[Ctx]
    ): Seq[Instr[Ctx]] = {
      (approveAssets.nonEmpty, func.usePreapprovedAssets) match {
        case (true, false) =>
          throw Compiler.Error(
            s"Function `${func.name}` does not use preapproved assets",
            sourceIndex
          )
        case (false, true) =>
          throw Compiler.Error(
            s"Function `${func.name}` needs preapproved assets, please use braces syntax",
            sourceIndex
          )
        case _ => ()
      }
      approveAssets.flatMap(_.genCode(state))
    }
  }

  trait Typed[Ctx <: StatelessContext, T] extends Positioned {
    var tpe: Option[T] = None
    protected def _getType(state: Compiler.State[Ctx]): T
    def getType(state: Compiler.State[Ctx]): T =
      tpe match {
        case Some(ts) => ts
        case None =>
          val t = _getType(state)
          tpe = Some(t)
          t
      }
  }

  sealed trait Expr[Ctx <: StatelessContext] extends Typed[Ctx, Seq[Type]] {
    def genCode(state: Compiler.State[Ctx]): Seq[Instr[Ctx]]
  }

  final case class ALPHTokenId[Ctx <: StatelessContext]() extends Expr[Ctx] {
    def _getType(state: Compiler.State[Ctx]): Seq[Type] = Seq(Type.ByteVec)

    @SuppressWarnings(Array("org.wartremover.warts.AsInstanceOf"))
    def genCode(state: Compiler.State[Ctx]): Seq[Instr[Ctx]] = Seq(
      ALPHTokenIdInstr.asInstanceOf[Instr[Ctx]]
    )
  }
  final case class Const[Ctx <: StatelessContext](v: Val) extends Expr[Ctx] {
    def toConstInstr: Instr[StatelessContext]                    = v.toConstInstr
    override def _getType(state: Compiler.State[Ctx]): Seq[Type] = Seq(Type.fromVal(v.tpe))

    override def genCode(state: Compiler.State[Ctx]): Seq[Instr[Ctx]] = {
      Seq(v.toConstInstr)
    }
  }
  final case class CreateArrayExpr[Ctx <: StatelessContext](elements: Seq[Expr[Ctx]])
      extends Expr[Ctx] {
    override def _getType(state: Compiler.State[Ctx]): Seq[Type.FixedSizeArray] = {
      assume(elements.nonEmpty)
      val baseType = elements(0).getType(state)
      if (baseType.length != 1) {
        throw Compiler.Error(
          s"Expected single type for array element, got ${quote(elements)}",
          sourceIndex
        )
      }
      if (elements.drop(0).exists(_.getType(state) != baseType)) {
        throw Compiler.Error(
          s"Array elements should have same type, got ${quote(elements)}",
          sourceIndex
        )
      }
      Seq(Type.FixedSizeArray(baseType(0), elements.size))
    }

    override def genCode(state: Compiler.State[Ctx]): Seq[Instr[Ctx]] = {
      elements.flatMap(_.genCode(state))
    }
  }
  final case class ArrayElement[Ctx <: StatelessContext](
      array: Expr[Ctx],
      index: Ast.Expr[Ctx]
  ) extends Expr[Ctx] {
    override def _getType(state: Compiler.State[Ctx]): Seq[Type] = {
      Seq(state.getArrayElementType(array, index))
    }

    override def genCode(state: Compiler.State[Ctx]): Seq[Instr[Ctx]] = {
      val (arrayRef, codes) = state.getOrCreateArrayRef(array)
      codes ++ arrayRef.genLoadCode(state, index)
    }
  }
  final case class Variable[Ctx <: StatelessContext](id: Ident) extends Expr[Ctx] {
    override def _getType(state: Compiler.State[Ctx]): Seq[Type] = Seq(state.resolveType(id))

    override def genCode(state: Compiler.State[Ctx]): Seq[Instr[Ctx]] = {
      state.genLoadCode(id)
    }
  }
  final case class EnumFieldSelector[Ctx <: StatelessContext](enumId: TypeId, field: Ident)
      extends Expr[Ctx] {
    override def _getType(state: Compiler.State[Ctx]): Seq[Type] =
      Seq(state.getVariable(EnumDef.fieldIdent(enumId, field)).tpe)

    override def genCode(state: Compiler.State[Ctx]): Seq[Instr[Ctx]] = {
      val ident = EnumDef.fieldIdent(enumId, field)
      state.genLoadCode(ident)
    }
  }
  final case class UnaryOp[Ctx <: StatelessContext](op: Operator, expr: Expr[Ctx])
      extends Expr[Ctx] {
    override def _getType(state: Compiler.State[Ctx]): Seq[Type] = {
      positionedError(op.getReturnType(expr.getType(state)))
    }

    override def genCode(state: Compiler.State[Ctx]): Seq[Instr[Ctx]] = {
      expr.genCode(state) ++ op.genCode(expr.getType(state))
    }
  }
  final case class Binop[Ctx <: StatelessContext](op: Operator, left: Expr[Ctx], right: Expr[Ctx])
      extends Expr[Ctx] {
    override def _getType(state: Compiler.State[Ctx]): Seq[Type] = {
      positionedError(op.getReturnType(left.getType(state) ++ right.getType(state)))
    }

    override def genCode(state: Compiler.State[Ctx]): Seq[Instr[Ctx]] = {
      positionedError(
        left.genCode(state) ++ right.genCode(state) ++ op.genCode(
          left.getType(state) ++ right.getType(state)
        )
      )
    }
  }
  final case class ContractConv[Ctx <: StatelessContext](contractType: TypeId, address: Expr[Ctx])
      extends Expr[Ctx] {
    override protected def _getType(state: Compiler.State[Ctx]): Seq[Type] = {
      state.checkContractType(contractType)

      if (address.getType(state) != Seq(Type.ByteVec)) {
        throw Compiler.Error(s"Invalid expr $address for contract address", address.sourceIndex)
      }

      val contractInfo = state.getContractInfo(contractType)
      if (!contractInfo.kind.instantiable) {
        throw Compiler.Error(s"${contractType.name} is not instantiable", sourceIndex)
      }

      Seq(Type.Contract(contractType))
    }

    override def genCode(state: Compiler.State[Ctx]): Seq[Instr[Ctx]] =
      address.genCode(state)
  }

  sealed trait CallAst[Ctx <: StatelessContext] extends ApproveAssets[Ctx] {
    def id: FuncId
    def args: Seq[Expr[Ctx]]
    def ignoreReturn: Boolean

    def getFunc(state: Compiler.State[Ctx]): Compiler.FuncInfo[Ctx]

    @SuppressWarnings(Array("org.wartremover.warts.AsInstanceOf"))
    def _genCode(state: Compiler.State[Ctx]): Seq[Instr[Ctx]] = {
      (id, args) match {
        case (BuiltIn.approveToken.funcId, Seq(from, ALPHTokenId(), amount)) =>
          Seq(from, amount).flatMap(_.genCode(state)) :+ ApproveAlph.asInstanceOf[Instr[Ctx]]
        case (BuiltIn.tokenRemaining.funcId, Seq(from, ALPHTokenId())) =>
          val instrs = from.genCode(state) :+ AlphRemaining.asInstanceOf[Instr[Ctx]]
          if (ignoreReturn) instrs :+ Pop.asInstanceOf[Instr[Ctx]] else instrs
        case (BuiltIn.transferToken.funcId, Seq(from, to, ALPHTokenId(), amount)) =>
          Seq(from, to, amount).flatMap(_.genCode(state)) :+ TransferAlph.asInstanceOf[Instr[Ctx]]
        case (BuiltIn.transferTokenFromSelf.funcId, Seq(to, ALPHTokenId(), amount)) =>
          Seq(to, amount).flatMap(_.genCode(state)) :+ TransferAlphFromSelf.asInstanceOf[Instr[Ctx]]
        case (BuiltIn.transferTokenToSelf.funcId, Seq(from, ALPHTokenId(), amount)) =>
          Seq(from, amount).flatMap(_.genCode(state)) :+ TransferAlphToSelf.asInstanceOf[Instr[Ctx]]
        case _ =>
          val func     = getFunc(state)
          val argsType = args.flatMap(_.getType(state))
          val variadicInstrs = if (func.isVariadic) {
            Seq(U256Const(Val.U256.unsafe(args.length)))
          } else {
            Seq.empty
          }
          val instrs = genApproveCode(state, func) ++
            func.genCodeForArgs(args, state) ++
            variadicInstrs ++
            func.genCode(argsType)
          if (ignoreReturn) {
            val returnType = positionedError(func.getReturnType(argsType, state))
            instrs ++ Seq.fill(state.flattenTypeLength(returnType))(Pop)
          } else {
            instrs
          }
      }
    }

    @inline final def checkStaticContractFunction(
        typeId: TypeId,
        funcId: FuncId,
        func: Compiler.ContractFunc[Ctx]
    ): Unit = {
      if (!func.isStatic) {
        throw Compiler.Error(
          s"Expected static function, got ${funcName(typeId, funcId)}",
          funcId.sourceIndex
        )
      }
    }
  }

  final case class CallExpr[Ctx <: StatelessContext](
      id: FuncId,
      approveAssets: Seq[ApproveAsset[Ctx]],
      args: Seq[Expr[Ctx]]
  ) extends Expr[Ctx]
      with CallAst[Ctx] {
    def ignoreReturn: Boolean = false

    def getFunc(state: Compiler.State[Ctx]): Compiler.FuncInfo[Ctx] = state.getFunc(id)

    override def _getType(state: Compiler.State[Ctx]): Seq[Type] = {
      checkApproveAssets(state)
      val funcInfo = state.getFunc(id)
      positionedError(funcInfo.getReturnType(args.flatMap(_.getType(state)), state))
    }

    override def genCode(state: Compiler.State[Ctx]): Seq[Instr[Ctx]] = {
      state.addInternalCall(
        id
      ) // don't put this in _getType, otherwise the statement might get skipped
      _genCode(state)
    }
  }

  final case class ContractStaticCallExpr[Ctx <: StatelessContext](
      contractId: TypeId,
      id: FuncId,
      approveAssets: Seq[ApproveAsset[Ctx]],
      args: Seq[Expr[Ctx]]
  ) extends Expr[Ctx]
      with CallAst[Ctx] {
    def ignoreReturn: Boolean = false

    def getFunc(state: Compiler.State[Ctx]): Compiler.ContractFunc[Ctx] =
      state.getFunc(contractId, id)

    override def _getType(state: Compiler.State[Ctx]): Seq[Type] = {
      checkApproveAssets(state)
      val funcInfo = getFunc(state)
      checkStaticContractFunction(contractId, id, funcInfo)
      positionedError(funcInfo.getReturnType(args.flatMap(_.getType(state)), state))
    }

    override def genCode(state: Compiler.State[Ctx]): Seq[Instr[Ctx]] = {
      _genCode(state)
    }
  }

  trait ContractCallBase extends ApproveAssets[StatefulContext] {
    def obj: Expr[StatefulContext]
    def callId: FuncId
    def args: Seq[Expr[StatefulContext]]

    @inline def getContractType(state: Compiler.State[StatefulContext]): Type.Contract = {
      val objType = obj.getType(state)
      if (objType.length != 1) {
        throw Compiler.Error(
          s"Expected a single parameter for contract object, got ${quote(obj)}",
          obj.sourceIndex
        )
      } else {
        state.resolveType(objType(0)) match {
          case contract: Type.Contract => contract
          case _ =>
            throw Compiler.Error(
              s"Expected a contract for ${quote(callId)}, got ${quote(obj)}",
              obj.sourceIndex
            )
        }
      }
    }

    def _getTypeBase(state: Compiler.State[StatefulContext]): (TypeId, Seq[Type]) = {
      val contractType = getContractType(state)
      val contractInfo = state.getContractInfo(contractType.id)
      if (contractInfo.kind == Compiler.ContractKind.Interface) {
        state.addInterfaceFuncCall(state.currentScope)
      }
      val funcInfo = state.getFunc(contractType.id, callId)
      checkNonStaticContractFunction(contractType.id, callId, funcInfo)
      state.addExternalCall(contractType.id, callId)
      val retTypes = positionedError(funcInfo.getReturnType(args.flatMap(_.getType(state)), state))
      (contractType.id, retTypes)
    }

    @SuppressWarnings(Array("org.wartremover.warts.AsInstanceOf"))
    def genContractCall(
        state: Compiler.State[StatefulContext],
        popReturnValues: Boolean
    ): Seq[Instr[StatefulContext]] = {
      val contract  = obj.getType(state)(0).asInstanceOf[Type.Contract]
      val func      = state.getFunc(contract.id, callId)
      val argLength = state.flattenTypeLength(func.argsType)
      val argTypes  = args.flatMap(_.getType(state))
      val retTypes  = func.getReturnType(argTypes, state)
      val retLength = state.flattenTypeLength(retTypes)
      genApproveCode(state, func) ++
        args.flatMap(_.genCode(state)) ++
        Seq(
          ConstInstr.u256(Val.U256(U256.unsafe(argLength))),
          ConstInstr.u256(Val.U256(U256.unsafe(retLength)))
        ) ++
        obj.genCode(state) ++
        func.genExternalCallCode(contract.id) ++
        (if (popReturnValues) Seq.fill[Instr[StatefulContext]](retLength)(Pop) else Seq.empty)
    }

    @inline final def checkNonStaticContractFunction(
        typeId: TypeId,
        funcId: FuncId,
        func: Compiler.ContractFunc[StatefulContext]
    ): Unit = {
      if (func.isStatic) {
        // TODO: use `obj.funcId` instead of `typeId.funcId`
        throw Compiler.Error(
          s"Expected non-static function, got ${funcName(typeId, funcId)}",
          funcId.sourceIndex
        )
      }
    }
  }
  final case class ContractCallExpr(
      obj: Expr[StatefulContext],
      callId: FuncId,
      approveAssets: Seq[ApproveAsset[StatefulContext]],
      args: Seq[Expr[StatefulContext]]
  ) extends Expr[StatefulContext]
      with ContractCallBase {
    override def _getType(state: Compiler.State[StatefulContext]): Seq[Type] = {
      checkApproveAssets(state)
      _getTypeBase(state)._2
    }

    override def genCode(state: Compiler.State[StatefulContext]): Seq[Instr[StatefulContext]] = {
      genContractCall(state, false)
    }
  }
  final case class ParenExpr[Ctx <: StatelessContext](expr: Expr[Ctx]) extends Expr[Ctx] {
    override def _getType(state: Compiler.State[Ctx]): Seq[Type] =
      expr.getType(state: Compiler.State[Ctx])

    override def genCode(state: Compiler.State[Ctx]): Seq[Instr[Ctx]] =
      expr.genCode(state)
  }

  trait IfBranch[Ctx <: StatelessContext] extends Positioned {
    def condition: Expr[Ctx]
    def checkCondition(state: Compiler.State[Ctx]): Unit = {
      val conditionType = condition.getType(state)
      if (conditionType != Seq(Type.Bool)) {
        throw Compiler.Error(
          s"Invalid type of condition expr: $conditionType",
          condition.sourceIndex
        )
      }
    }
    def genCode(state: Compiler.State[Ctx]): Seq[Instr[Ctx]]
  }
  trait ElseBranch[Ctx <: StatelessContext] extends Positioned {
    def genCode(state: Compiler.State[Ctx]): Seq[Instr[Ctx]]
  }
  trait IfElse[Ctx <: StatelessContext] extends Positioned {
    def ifBranches: Seq[IfBranch[Ctx]]
    def elseBranchOpt: Option[ElseBranch[Ctx]]

    @SuppressWarnings(Array("org.wartremover.warts.IterableOps"))
    def genCode(state: Compiler.State[Ctx]): Seq[Instr[Ctx]] = {
      val ifBranchesIRs = Array.ofDim[Seq[Instr[Ctx]]](ifBranches.length + 1)
      val elseOffsets   = Array.ofDim[Int](ifBranches.length + 1)
      val elseBodyIRs   = elseBranchOpt.map(_.genCode(state)).getOrElse(Seq.empty)
      ifBranchesIRs(ifBranches.length) = elseBodyIRs
      elseOffsets(ifBranches.length) = elseBodyIRs.length
      ifBranches.zipWithIndex.view.reverse.foreach { case (ifBranch, index) =>
        val initialOffset    = elseOffsets(index + 1)
        val notTheLastBranch = index < ifBranches.length - 1 || elseBranchOpt.nonEmpty

        val bodyIRsWithoutOffset = ifBranch.genCode(state)
        val bodyOffsetIR = if (notTheLastBranch) {
          Seq(Jump(initialOffset))
        } else {
          Seq.empty
        }
        val bodyIRs = bodyIRsWithoutOffset ++ bodyOffsetIR

        val conditionOffset =
          if (notTheLastBranch) bodyIRs.length else bodyIRs.length + initialOffset
        val conditionIRs = Statement.getCondIR(ifBranch.condition, state, conditionOffset)
        ifBranchesIRs(index) = conditionIRs ++ bodyIRs
        elseOffsets(index) = initialOffset + bodyIRs.length + conditionIRs.length
      }
      ifBranchesIRs.reduce(_ ++ _)
    }
  }

  final case class IfBranchExpr[Ctx <: StatelessContext](
      condition: Expr[Ctx],
      expr: Expr[Ctx]
  ) extends IfBranch[Ctx] {
    def genCode(state: Compiler.State[Ctx]): Seq[Instr[Ctx]] = expr.genCode(state)
  }
  final case class ElseBranchExpr[Ctx <: StatelessContext](
      expr: Expr[Ctx]
  ) extends ElseBranch[Ctx] {
    def genCode(state: Compiler.State[Ctx]): Seq[Instr[Ctx]] = expr.genCode(state)
  }
  final case class IfElseExpr[Ctx <: StatelessContext](
      ifBranches: Seq[IfBranchExpr[Ctx]],
      elseBranch: ElseBranchExpr[Ctx]
  ) extends IfElse[Ctx]
      with Expr[Ctx] {
    def elseBranchOpt: Option[ElseBranch[Ctx]] = Some(elseBranch)

    def _getType(state: Compiler.State[Ctx]): Seq[Type] = {
      val elseBranchType = elseBranch.expr.getType(state)
      ifBranches.foreach { ifBranch =>
        ifBranch.checkCondition(state)
        val ifBranchType = ifBranch.expr.getType(state)
        if (ifBranchType != elseBranchType) {
          throw Compiler.Error(
            s"Invalid types of if-else expression branches, expected ${quote(elseBranchType)}, got ${quote(ifBranchType)}",
            sourceIndex
          )
        }
      }
      elseBranchType
    }
  }

  final case class StructField(ident: Ident, isMutable: Boolean, tpe: Type) extends UniqueDef {
    def name: String      = ident.name
    def signature: String = s"${ident.name}:${tpe.signature}"
  }

  sealed trait Entity
  final case class Struct(id: TypeId, fields: Seq[StructField]) extends UniqueDef with Entity {
    lazy val tpe: Type.Struct = Type.Struct(id)

    def name: String = id.name

    def getFieldNames(): AVector[String]          = AVector.from(fields.view.map(_.ident.name))
    def getFieldTypeSignatures(): AVector[String] = AVector.from(fields.view.map(_.tpe.signature))
    def getFieldsMutability(): AVector[Boolean]   = AVector.from(fields.view.map(_.isMutable))

    def getField(selector: Ident): StructField = {
      fields
        .find(_.ident == selector)
        .getOrElse(
          throw Compiler.Error(
            s"Field ${selector.name} does not exist in struct ${id.name}",
            selector.sourceIndex
          )
        )
    }

    def calcFieldOffset[Ctx <: StatelessContext](
        state: Compiler.State[Ctx],
        selector: Ast.Ident,
        isMutable: Boolean
    ): (Int, Int) = {
      val result = fields.slice(0, fields.indexWhere(_.ident == selector)).flatMap { field =>
        val isFieldMutable = isMutable && field.isMutable
        state.flattenTypeMutability(field.tpe, isFieldMutable)
      }
      val mutFieldSize = result.count(identity)
      (result.length - mutFieldSize, mutFieldSize)
    }

    def calcLocalOffset[Ctx <: StatelessContext](
        state: Compiler.State[Ctx],
        selector: Ast.Ident
    ): Int = {
      val types = fields.slice(0, fields.indexWhere(_.ident == selector)).map(_.tpe)
      state.flattenTypeLength(types)
    }
  }

  final case class StructCtor[Ctx <: StatelessContext](
      id: TypeId,
      fields: Seq[(Ident, Option[Expr[Ctx]])]
  ) extends Expr[Ctx] {
    def _getType(state: Compiler.State[Ctx]): Seq[Type] = {
      val struct   = state.getStruct(id)
      val expected = struct.fields.map(field => (field.ident, Seq(state.resolveType(field.tpe))))
      val have = fields.map { case (ident, expr) =>
        val tpe = expr.map(_.getType(state)).getOrElse(Seq(state.getVariable(ident).tpe))
        (ident, tpe)
      }
      if (expected.length != have.length || have.exists(f => !expected.contains(f))) {
        throw Compiler.Error(
          s"Invalid struct fields, expect ${struct.fields.map(_.signature)}",
          sourceIndex
        )
      }
      Seq(struct.tpe)
    }
    def genCode(state: Compiler.State[Ctx]): Seq[Instr[Ctx]] = {
      val struct = state.getStruct(id)
      val sortedFields = struct.fields.map { field =>
        fields
          .find(_._1 == field.ident)
          .getOrElse(
            throw Compiler.Error(s"Struct field ${field.ident} does not exist", id.sourceIndex)
          )
      }
      sortedFields.flatMap {
        case (_, Some(expr)) => expr.genCode(state)
        case (field, None)   => state.genLoadCode(field)
      }
    }
  }

  final case class StructFieldSelector[Ctx <: StatelessContext](expr: Expr[Ctx], selector: Ident)
      extends Expr[Ctx] {
    def _getType(state: Compiler.State[Ctx]): Seq[Type] = {
      Seq(state.getStructFieldType(expr, selector))
    }
    def genCode(state: Compiler.State[Ctx]): Seq[Instr[Ctx]] = {
      val (structRef, codes) = state.getOrCreateStructRef(expr)
      codes ++ structRef.genLoadCode(state, selector)
    }
  }

  sealed trait Statement[Ctx <: StatelessContext] extends Positioned {
    def check(state: Compiler.State[Ctx]): Unit
    def genCode(state: Compiler.State[Ctx]): Seq[Instr[Ctx]]
  }
  object Statement {
    @inline def getCondIR[Ctx <: StatelessContext](
        condition: Expr[Ctx],
        state: Compiler.State[Ctx],
        offset: Int
    ): Seq[Instr[Ctx]] = {
      condition match {
        case UnaryOp(Not, expr) =>
          expr.genCode(state) :+ IfTrue(offset)
        case _ =>
          condition.genCode(state) :+ IfFalse(offset)
      }
    }
  }

  sealed trait VarDeclaration                               extends Positioned
  final case class NamedVar(mutable: Boolean, ident: Ident) extends VarDeclaration
  case object AnonymousVar                                  extends VarDeclaration

  final case class VarDef[Ctx <: StatelessContext](
      vars: Seq[VarDeclaration],
      value: Expr[Ctx]
  ) extends Statement[Ctx] {
    override def check(state: Compiler.State[Ctx]): Unit = {
      val types = value.getType(state)
      if (types.length != vars.length) {
        throw Compiler.Error(
          s"Invalid variable declaration, expected ${types.length} variables, got ${vars.length} variables",
          sourceIndex
        )
      }
      vars.zip(types).foreach {
        case (NamedVar(isMutable, ident), tpe) =>
          state.addLocalVariable(ident, tpe, isMutable, isUnused = false, isGenerated = false)
        case _ =>
      }
    }

    override def genCode(state: Compiler.State[Ctx]): Seq[Instr[Ctx]] = {
      val storeCodes = vars.zip(value.getType(state)).flatMap {
        case (NamedVar(_, ident), _) => state.genStoreCode(ident)
        case (AnonymousVar, tpe) =>
          Seq(Seq.fill(state.flattenTypeLength(Seq(tpe)))(Pop))
      }
      value.genCode(state) ++ storeCodes.reverse.flatten
    }
  }

  trait UniqueDef extends Positioned {
    def name: String
  }

  object UniqueDef {
    def checkDuplicates(defs: Seq[UniqueDef], name: String): Unit = {
      if (defs.distinctBy(_.name).size != defs.size) {
        val (dups, sourceIndex) = duplicates(defs)
        throw Compiler.Error(
          s"These $name are defined multiple times: ${dups}",
          sourceIndex
        )
      }
    }

    def duplicates(defs: Seq[UniqueDef]): (String, Option[SourceIndex]) = {
      val dups = defs
        .groupBy(_.name)
        .filter(_._2.size > 1)
      val sourceIndex = dups.values.headOption.flatMap(_.drop(1).headOption.flatMap(_.sourceIndex))

      (dups.keys.mkString(", "), sourceIndex)
    }
  }

  final case class FuncSignature(
      id: FuncId,
      isPublic: Boolean,
      usePreapprovedAssets: Boolean,
      args: Seq[(Type, Boolean)],
      rtypes: Seq[Type]
  )

  final case class FuncDef[Ctx <: StatelessContext](
      annotations: Seq[Annotation[Ctx]],
      id: FuncId,
      isPublic: Boolean,
      usePreapprovedAssets: Boolean,
      useAssetsInContract: Ast.ContractAssetsAnnotation,
      useCheckExternalCaller: Boolean,
      useUpdateFields: Boolean,
      useMethodIndex: Option[Int],
      args: Seq[Argument],
      rtypes: Seq[Type],
      bodyOpt: Option[Seq[Statement[Ctx]]]
  ) extends UniqueDef {
    def name: String              = id.name
    def isPrivate: Boolean        = !isPublic
    val body: Seq[Statement[Ctx]] = bodyOpt.getOrElse(Seq.empty)

    private var funcAccessedVarsCache: Option[Set[Compiler.AccessVariable]] = None

    def hasCheckExternalCallerAnnotation: Boolean = {
      annotations.find(_.id.name == UsingAnnotation.id) match {
        case Some(usingAnnotation) =>
          usingAnnotation.fields.exists(_.ident.name == UsingAnnotation.useCheckExternalCallerKey)
        case None => false
      }
    }

    def isSimpleViewFunc(state: Compiler.State[Ctx]): Boolean = {
      val hasInterfaceFuncCall = state.hasInterfaceFuncCallSet.contains(id)
      val hasMigrateSimple = body.exists {
        case FuncCall(id, _, _) => id.isBuiltIn && id.name == "migrate"
        case _                  => false
      }
      !(useUpdateFields
        || usePreapprovedAssets
        || useAssetsInContract != Ast.NotUseContractAssets
        || hasInterfaceFuncCall
        || hasMigrateSimple)
    }

    def signature: FuncSignature = FuncSignature(
      id,
      isPublic,
      usePreapprovedAssets,
      args.map(arg => (arg.tpe, arg.isMutable)),
      rtypes
    )
    def getArgNames(): AVector[String]          = AVector.from(args.view.map(_.ident.name))
    def getArgTypeSignatures(): AVector[String] = AVector.from(args.view.map(_.tpe.signature))
    def getArgMutability(): AVector[Boolean]    = AVector.from(args.view.map(_.isMutable))
    def getReturnSignatures(): AVector[String]  = AVector.from(rtypes.view.map(_.signature))

    def hasDirectCheckExternalCaller(): Boolean = {
      !useCheckExternalCaller || // check external caller manually disabled
      body.exists {
        case FuncCall(id, _, _) => id.isBuiltIn && id.name == "checkCaller"
        case _                  => false
      }
    }

    @SuppressWarnings(Array("org.wartremover.warts.Recursion"))
    private def checkRetTypes(stmt: Option[Statement[Ctx]]): Unit = {
      stmt match {
        case Some(_: ReturnStmt[Ctx]) => () // we checked the `rtypes` in `ReturnStmt`
        case Some(IfElseStatement(ifBranches, elseBranchOpt)) =>
          ifBranches.foreach(branch => checkRetTypes(branch.body.lastOption))
          checkRetTypes(elseBranchOpt.flatMap(_.body.lastOption))
        case Some(call: FuncCall[_]) if call.id.name == "panic" && call.id.isBuiltIn == true => ()
        case _ =>
          throw Compiler.Error(
            s"Expected return statement for function ${quote(id.name)}",
            id.sourceIndex
          )
      }
    }

    def check(state: Compiler.State[Ctx]): Unit = {
      state.setFuncScope(id)
      state.checkArguments(args)
      args.foreach { arg =>
        val argTpe = state.resolveType(arg.tpe)
        state.addLocalVariable(arg.ident, argTpe, arg.isMutable, arg.isUnused, isGenerated = false)
      }
      funcAccessedVarsCache match {
        case Some(vars) => // the function has been compiled before
          state.addAccessedVars(vars)
          body.foreach(_.check(state))
        case None =>
          body.foreach(_.check(state))
          val currentScopeUsedVars = Set.from(state.currentScopeAccessedVars)
          funcAccessedVarsCache = Some(currentScopeUsedVars)
          state.addAccessedVars(currentScopeUsedVars)
      }
      state.checkUnusedLocalVars(id)
      state.checkUnassignedLocalMutableVars(id)
      if (rtypes.nonEmpty) checkRetTypes(body.lastOption)
    }

    def genMethod(state: Compiler.State[Ctx]): Method[Ctx] = {
      state.setFuncScope(id)
      val instrs    = body.flatMap(_.genCode(state))
      val localVars = state.getLocalVars(id)

      Method[Ctx](
        isPublic,
        usePreapprovedAssets,
        useAssetsInContract != Ast.NotUseContractAssets,
        argsLength = state.flattenTypeLength(args.map(_.tpe)),
        localsLength = localVars.length,
        returnLength = state.flattenTypeLength(rtypes),
        AVector.from(instrs)
      )
    }
  }

  object FuncDef {
    def main(
        stmts: Seq[Ast.Statement[StatefulContext]],
        usePreapprovedAssets: Boolean,
        useAssetsInContract: Ast.ContractAssetsAnnotation,
        useUpdateFields: Boolean
    ): FuncDef[StatefulContext] = {
      FuncDef[StatefulContext](
        Seq.empty,
        id = FuncId("main", false),
        isPublic = true,
        usePreapprovedAssets = usePreapprovedAssets,
        useAssetsInContract = useAssetsInContract,
        useCheckExternalCaller = true,
        useUpdateFields = useUpdateFields,
        useMethodIndex = None,
        args = Seq.empty,
        rtypes = Seq.empty,
        bodyOpt = Some(stmts)
      )
    }
  }

  final case class StructFieldAlias(isMutable: Boolean, ident: Ident, alias: Option[Ident])

  final case class StructDestruction[Ctx <: StatelessContext](
      id: TypeId,
      vars: Seq[StructFieldAlias],
      expr: Expr[Ctx]
  ) extends Statement[Ctx] {
    def check(state: Compiler.State[Ctx]): Unit = {
      val struct = expr.getType(state) match {
        case Seq(tpe: Type.Struct) if tpe.id == id => state.getStruct(id)
        case types =>
          throw Compiler.Error(
            s"Expected struct type ${quote(id.name)}, got ${quoteTypes(types)}",
            expr.sourceIndex
          )
      }
      vars.foreach { v =>
        val fieldType = state.resolveType(struct.getField(v.ident).tpe)
        val varIdent  = v.alias.getOrElse(v.ident)
        state.addLocalVariable(
          varIdent,
          fieldType,
          v.isMutable,
          isUnused = false,
          isGenerated = false
        )
      }
    }
    def genCode(state: Compiler.State[Ctx]): Seq[Instr[Ctx]] = {
      val (structRef, instrs) = state.getOrCreateStructRef(expr)
      instrs ++ vars.flatMap { v =>
        val varIdent   = v.alias.getOrElse(v.ident)
        val loadCodes  = structRef.genLoadCode(state, v.ident)
        val storeCodes = state.genStoreCode(varIdent).reverse.flatten
        loadCodes ++ storeCodes
      }
    }
  }

  sealed trait AssignmentTarget[Ctx <: StatelessContext] extends Typed[Ctx, Type] {
    def ident: Ident

    protected def checkStructField(
        state: Compiler.State[Ctx],
        structRef: StructRef[Ctx],
        selector: Ident,
        checkType: Boolean,
        sourceIndex: Option[SourceIndex]
    ): Unit = {
      val field = structRef.ast.getField(selector)
      if (!field.isMutable) {
        throw Compiler.Error(
          s"Cannot assign to immutable field ${field.name} in struct ${structRef.tpe.id.name}.",
          sourceIndex
        )
      }
      if (checkType && !state.isTypeMutable(field.tpe)) {
        throw Compiler.Error(
          s"Cannot assign to field ${field.name} in struct ${structRef.tpe.id.name}." +
            s" Assignment only works when all of the field selectors are mutable.",
          sourceIndex
        )
      }
      if (!structRef.isMutable) {
        throw Compiler.Error(
          s"Cannot assign to immutable struct ${structRef.tpe.id.name}. Assignment only works when all of the field selectors are mutable.",
          sourceIndex
        )
      }
    }
    def getStructRef(ref: VariablesRef[Ctx], sourceIndex: Option[SourceIndex]): StructRef[Ctx] = {
      ref match {
        case ref: StructRef[Ctx @unchecked] => ref
        case _ =>
          throw Compiler.Error(s"Expected struct type, got ${ref.tpe}", sourceIndex)
      }
    }
    def getArrayRef(ref: VariablesRef[Ctx], sourceIndex: Option[SourceIndex]): ArrayRef[Ctx] = {
      ref match {
        case ref: ArrayRef[Ctx @unchecked] => ref
        case _ =>
          throw Compiler.Error(s"Expected array type, got ${ref.tpe}", sourceIndex)
      }
    }
    @SuppressWarnings(Array("org.wartremover.warts.Recursion"))
    protected def getRef(
        state: Compiler.State[Ctx],
        expr: Expr[Ctx],
        sourceIndex: Option[SourceIndex]
    ): VariablesRef[Ctx] = {
      expr match {
        case ArrayElement(array @ StructFieldSelector(struct, selector), index) =>
          val structRef = getStructRef(getRef(state, struct, sourceIndex), struct.sourceIndex)
          checkStructField(state, structRef, selector, checkType = false, sourceIndex)
          val arrayRef = getArrayRef(structRef.subRef(state, selector), array.sourceIndex)
          arrayRef.subRef(state, index)
        case ArrayElement(array @ Variable(ident), index) =>
          val ref = state.getVariablesRef(ident)
          if (!ref.isMutable) {
            throw Compiler.Error(s"Cannot assign to immutable variable ${ident.name}.", sourceIndex)
          }
          getArrayRef(ref, array.sourceIndex).subRef(state, index)
        case ArrayElement(array, index) =>
          getArrayRef(getRef(state, array, sourceIndex), array.sourceIndex).subRef(state, index)
        case StructFieldSelector(struct, selector) =>
          val structRef = getStructRef(getRef(state, struct, sourceIndex), struct.sourceIndex)
          checkStructField(state, structRef, selector, checkType = false, sourceIndex)
          structRef.subRef(state, selector)
        case Variable(ident) => state.getVariablesRef(ident)
        case _ => throw Compiler.Error(s"Invalid selector $expr", sourceIndex) // dead branch
      }
    }
    def checkMutable(state: Compiler.State[Ctx], sourceIndex: Option[SourceIndex]): Unit
    def genStore(state: Compiler.State[Ctx]): Seq[Seq[Instr[Ctx]]]
  }
  final case class AssignmentSimpleTarget[Ctx <: StatelessContext](ident: Ident)
      extends AssignmentTarget[Ctx] {
    def _getType(state: Compiler.State[Ctx]): Type = {
      val variable = state.getVariable(ident, isWrite = true)
      state.resolveType(variable.tpe)
    }
    def checkMutable(state: Compiler.State[Ctx], sourceIndex: Option[SourceIndex]): Unit = {
      if (!state.getVariable(ident).isMutable) {
        throw Compiler.Error(s"Cannot assign to immutable variable ${ident.name}.", sourceIndex)
      }
      if (!state.isTypeMutable(getType(state))) {
        throw Compiler.Error(
          s"Cannot assign to variable ${ident.name}. Assignment only works when all of the field selectors are mutable.",
          sourceIndex
        )
      }
    }
    def genStore(state: Compiler.State[Ctx]): Seq[Seq[Instr[Ctx]]] = state.genStoreCode(ident)
  }
  final case class AssignmentArrayElementTarget[Ctx <: StatelessContext](
      ident: Ident,
      from: Ast.Expr[Ctx],
      index: Ast.Expr[Ctx]
  ) extends AssignmentTarget[Ctx] {
    private var arrayRef: Option[ArrayRef[Ctx]] = None
    @SuppressWarnings(Array("org.wartremover.warts.AsInstanceOf"))
    private def getArrayRef(
        state: Compiler.State[Ctx],
        sourceIndex: Option[SourceIndex]
    ): ArrayRef[Ctx] = {
      arrayRef match {
        case Some(ref) => ref
        case None =>
          val ref = getRef(state, from, sourceIndex).asInstanceOf[ArrayRef[Ctx]]
          arrayRef = Some(ref)
          ref
      }
    }

    def _getType(state: Compiler.State[Ctx]): Type = {
      state.getVariable(ident, isWrite = true)
      state.getArrayElementType(from, index)
    }

    @scala.annotation.tailrec
    private def invalidAssignment(
        state: Compiler.State[Ctx],
        expr: Expr[Ctx],
        isArrayMutable: Boolean,
        sourceIndex: Option[SourceIndex]
    ): Unit = {
      expr match {
        case StructFieldSelector(struct, selector) =>
          val structId = struct.getType(state) match {
            case Seq(Type.Struct(id)) => id
            case tpe => // dead branch, we have already checked the type
              throw Compiler.Error(s"Expected struct type, got $tpe", struct.sourceIndex)
          }
          throw Compiler.Error(
            s"Cannot assign to immutable element in array ${structId.name}.${selector.name}." +
              s" Assignment only works when all of the field selectors are mutable.",
            sourceIndex
          )
        case ArrayElement(expr, _) =>
          invalidAssignment(state, expr, isArrayMutable, sourceIndex)
        case Variable(ident) =>
          val errorMsg = if (isArrayMutable) {
            s"Cannot assign to immutable element in array ${ident.name}. Assignment only works when all of the field selectors are mutable."
          } else {
            s"Cannot assign to immutable variable ${ident.name}."
          }
          throw Compiler.Error(errorMsg, sourceIndex)
        case _ =>
          throw Compiler.Error(s"Invalid selector $from", from.sourceIndex) // dead branch
      }
    }

    def checkMutable(state: Compiler.State[Ctx], sourceIndex: Option[SourceIndex]): Unit = {
      val arrayRef = getArrayRef(state, sourceIndex)
      if (!arrayRef.isMutable) {
        invalidAssignment(state, from, isArrayMutable = false, sourceIndex)
      }
      if (!state.isTypeMutable(arrayRef.tpe.baseType)) {
        invalidAssignment(state, from, isArrayMutable = true, sourceIndex)
      }
    }

    def genStore(state: Compiler.State[Ctx]): Seq[Seq[Instr[Ctx]]] = {
      getArrayRef(state, None).genStoreCode(state, index)
    }
  }
  final case class AssignmentStructFieldTarget[Ctx <: StatelessContext](
      ident: Ident,
      from: Ast.Expr[Ctx],
      selector: Ast.Ident
  ) extends AssignmentTarget[Ctx] {
    private var structRef: Option[StructRef[Ctx]] = None
    @SuppressWarnings(Array("org.wartremover.warts.AsInstanceOf"))
    private def getStructRef(
        state: Compiler.State[Ctx],
        sourceIndex: Option[SourceIndex]
    ): StructRef[Ctx] = {
      structRef match {
        case Some(ref) => ref
        case None =>
          val ref = getRef(state, from, sourceIndex).asInstanceOf[StructRef[Ctx]]
          structRef = Some(ref)
          ref
      }
    }
    def _getType(state: Compiler.State[Ctx]): Type = {
      state.getVariable(ident, isWrite = true)
      state.getStructFieldType(from, selector)
    }

    def checkMutable(state: Compiler.State[Ctx], sourceIndex: Option[SourceIndex]): Unit = {
      val structRef = getStructRef(state, sourceIndex)
      checkStructField(state, structRef, selector, checkType = true, sourceIndex)
    }

    def genStore(state: Compiler.State[Ctx]): Seq[Seq[Instr[Ctx]]] = {
      getStructRef(state, None).genStoreCode(state, selector)
    }
  }

<<<<<<< HEAD
  final case class ConstantVarDef[Ctx <: StatelessContext](
      ident: Ident,
      expr: Expr[Ctx]
  ) extends UniqueDef {
=======
  final case class ConstantVarDef[Ctx <: StatelessContext](ident: Ident, value: Const[Ctx])
      extends UniqueDef {
>>>>>>> a0d6afee
    def name: String = ident.name
  }

  final case class EnumField[Ctx <: StatelessContext](ident: Ident, value: Const[Ctx])
      extends UniqueDef {
    def name: String = ident.name
  }
  final case class EnumDef[Ctx <: StatelessContext](id: TypeId, fields: Seq[EnumField[Ctx]])
      extends UniqueDef {
    def name: String = id.name
  }
  object EnumDef {
    def fieldIdent(enumId: TypeId, field: Ident): Ident =
      Ident(s"${enumId.name}.${field.name}").atSourceIndex(field.sourceIndex)
  }

  final case class EventDef(
      id: TypeId,
      fields: Seq[EventField]
  ) extends UniqueDef {
    def name: String = id.name

    def signature: String = s"event ${id.name}(${fields.map(_.signature).mkString(",")})"

    def getFieldNames(): AVector[String]          = AVector.from(fields.view.map(_.ident.name))
    def getFieldTypeSignatures(): AVector[String] = AVector.from(fields.view.map(_.tpe.signature))
  }

  final case class EmitEvent[Ctx <: StatefulContext](id: TypeId, args: Seq[Expr[Ctx]])
      extends Statement[Ctx] {
    override def check(state: Compiler.State[Ctx]): Unit = {
      val eventInfo = state.getEvent(id)
      val argsType  = args.flatMap(_.getType(state))
      if (argsType.exists(t => t.isArrayType || t.isStructType)) {
        throw Compiler.Error(
          s"Array and struct types are not supported for event ${quote(s"${state.typeId.name}.${id.name}")}",
          sourceIndex
        )
      }
      eventInfo.checkFieldTypes(state, argsType, args.headOption.flatMap(_.sourceIndex))
    }

    override def genCode(state: Compiler.State[Ctx]): Seq[Instr[Ctx]] = {
      val eventIndex = {
        val index = state.eventsInfo.map(_.typeId).indexOf(id)
        // `check` method ensures that this event is defined
        assume(index >= 0)

        Const[Ctx](Val.I256(I256.from(index))).genCode(state)
      }
      val logOpCode = Compiler.genLogs(args.length, id.sourceIndex)
      eventIndex ++ args.flatMap(_.genCode(state)) :+ logOpCode
    }
  }

  final case class Assign[Ctx <: StatelessContext](
      targets: Seq[AssignmentTarget[Ctx]],
      rhs: Expr[Ctx]
  ) extends Statement[Ctx] {
    override def check(state: Compiler.State[Ctx]): Unit = {
      val leftTypes  = targets.map(_.getType(state))
      val rightTypes = rhs.getType(state)
      if (leftTypes != rightTypes) {
        throw Compiler.Error(s"Cannot assign $rightTypes to $leftTypes", sourceIndex)
      }
      targets.foreach(_.checkMutable(state, sourceIndex))
    }

    override def genCode(state: Compiler.State[Ctx]): Seq[Instr[Ctx]] = {
      rhs.genCode(state) ++ targets.flatMap(_.genStore(state)).reverse.flatten
    }
  }
  sealed trait CallStatement[Ctx <: StatelessContext] extends Statement[Ctx] {
    def checkReturnValueUsed(
        state: Compiler.State[Ctx],
        typeId: TypeId,
        funcId: FuncId,
        retTypes: Seq[Type]
    ): Unit = {
      if (retTypes.nonEmpty && retTypes != Seq(Type.Panic)) {
        state.warningUnusedCallReturn(typeId, funcId)
      }
    }
  }
  final case class FuncCall[Ctx <: StatelessContext](
      id: FuncId,
      approveAssets: Seq[ApproveAsset[Ctx]],
      args: Seq[Expr[Ctx]]
  ) extends CallStatement[Ctx]
      with CallAst[Ctx] {
    def ignoreReturn: Boolean = true

    def getFunc(state: Compiler.State[Ctx]): Compiler.FuncInfo[Ctx] = state.getFunc(id)

    override def check(state: Compiler.State[Ctx]): Unit = {
      checkApproveAssets(state)
      val funcInfo = getFunc(state)
      val retTypes = positionedError(funcInfo.getReturnType(args.flatMap(_.getType(state)), state))
      checkReturnValueUsed(state, state.typeId, id, retTypes)
    }

    override def genCode(state: Compiler.State[Ctx]): Seq[Instr[Ctx]] = {
      state.addInternalCall(
        id
      ) // don't put this in _getType, otherwise the statement might get skipped
      _genCode(state)
    }
  }
  final case class StaticContractFuncCall[Ctx <: StatelessContext](
      contractId: TypeId,
      id: FuncId,
      approveAssets: Seq[ApproveAsset[Ctx]],
      args: Seq[Expr[Ctx]]
  ) extends CallStatement[Ctx]
      with CallAst[Ctx] {
    def ignoreReturn: Boolean = true

    def getFunc(state: Compiler.State[Ctx]): Compiler.ContractFunc[Ctx] =
      state.getFunc(contractId, id)

    override def check(state: Compiler.State[Ctx]): Unit = {
      checkApproveAssets(state)
      val funcInfo = getFunc(state)
      checkStaticContractFunction(contractId, id, funcInfo)
      val retTypes = positionedError(funcInfo.getReturnType(args.flatMap(_.getType(state)), state))
      checkReturnValueUsed(state, contractId, id, retTypes)
    }

    override def genCode(state: Compiler.State[Ctx]): Seq[Instr[Ctx]] = {
      _genCode(state)
    }
  }
  final case class ContractCall(
      obj: Expr[StatefulContext],
      callId: FuncId,
      approveAssets: Seq[ApproveAsset[StatefulContext]],
      args: Seq[Expr[StatefulContext]]
  ) extends CallStatement[StatefulContext]
      with ContractCallBase {
    override def check(state: Compiler.State[StatefulContext]): Unit = {
      checkApproveAssets(state)
      val (contractId, retTypes) = _getTypeBase(state)
      checkReturnValueUsed(state, contractId, callId, retTypes)
    }

    override def genCode(state: Compiler.State[StatefulContext]): Seq[Instr[StatefulContext]] = {
      genContractCall(state, true)
    }
  }

  final case class IfBranchStatement[Ctx <: StatelessContext](
      condition: Expr[Ctx],
      body: Seq[Statement[Ctx]]
  ) extends IfBranch[Ctx] {
    def genCode(state: Compiler.State[Ctx]): Seq[Instr[Ctx]] = body.flatMap(_.genCode(state))
  }
  final case class ElseBranchStatement[Ctx <: StatelessContext](
      body: Seq[Statement[Ctx]]
  ) extends ElseBranch[Ctx] {
    def genCode(state: Compiler.State[Ctx]): Seq[Instr[Ctx]] = body.flatMap(_.genCode(state))
  }
  final case class IfElseStatement[Ctx <: StatelessContext](
      ifBranches: Seq[IfBranchStatement[Ctx]],
      elseBranchOpt: Option[ElseBranchStatement[Ctx]]
  ) extends IfElse[Ctx]
      with Statement[Ctx] {
    override def check(state: Compiler.State[Ctx]): Unit = {
      ifBranches.foreach(_.checkCondition(state))
      ifBranches.foreach(_.body.foreach(_.check(state)))
      elseBranchOpt.foreach(_.body.foreach(_.check(state)))
    }
  }
  final case class While[Ctx <: StatelessContext](
      condition: Expr[Ctx],
      body: Seq[Statement[Ctx]]
  ) extends Statement[Ctx] {
    override def check(state: Compiler.State[Ctx]): Unit = {
      if (condition.getType(state) != Seq(Type.Bool)) {
        throw Compiler.Error(s"Invalid type of conditional expr ${quote(condition)}", sourceIndex)
      }
      body.foreach(_.check(state))
    }

    override def genCode(state: Compiler.State[Ctx]): Seq[Instr[Ctx]] = {
      val bodyIR   = body.flatMap(_.genCode(state))
      val condIR   = Statement.getCondIR(condition, state, bodyIR.length + 1)
      val whileLen = condIR.length + bodyIR.length + 1
      if (whileLen > 0xff) {
        // TODO: support long branches
        throw Compiler.Error(s"Too many instructions for if-else branches", sourceIndex)
      }
      condIR ++ bodyIR :+ Jump(-whileLen)
    }
  }
  final case class ForLoop[Ctx <: StatelessContext](
      initialize: Statement[Ctx],
      condition: Expr[Ctx],
      update: Statement[Ctx],
      body: Seq[Statement[Ctx]]
  ) extends Statement[Ctx] {
    override def check(state: Compiler.State[Ctx]): Unit = {
      initialize.check(state)
      if (condition.getType(state) != Seq(Type.Bool)) {
        throw Compiler.Error(s"Invalid condition type: $condition", sourceIndex)
      }
      update.check(state)
      body.foreach(_.check(state))
    }

    override def genCode(state: Compiler.State[Ctx]): Seq[Instr[Ctx]] = {
      val initializeIR   = initialize.genCode(state)
      val bodyIR         = body.flatMap(_.genCode(state))
      val updateIR       = update.genCode(state)
      val fullBodyLength = bodyIR.length + updateIR.length + 1
      val condIR         = Statement.getCondIR(condition, state, fullBodyLength)
      val jumpLength     = condIR.length + fullBodyLength
      initializeIR ++ condIR ++ bodyIR ++ updateIR :+ Jump(-jumpLength)
    }
  }
  final case class ReturnStmt[Ctx <: StatelessContext](exprs: Seq[Expr[Ctx]])
      extends Statement[Ctx] {
    override def check(state: Compiler.State[Ctx]): Unit = {
      state.checkReturn(exprs.flatMap(_.getType(state)), sourceIndex)
    }
    def genCode(state: Compiler.State[Ctx]): Seq[Instr[Ctx]] =
      exprs.flatMap(_.genCode(state)) :+ Return
  }

  final case class Debug[Ctx <: StatelessContext](
      stringParts: AVector[Val.ByteVec],
      interpolationParts: Seq[Expr[Ctx]]
  ) extends Statement[Ctx] {
    def check(state: Compiler.State[Ctx]): Unit = {
      interpolationParts.foreach(_.getType(state))
    }

    def genCode(state: Compiler.State[Ctx]): Seq[Instr[Ctx]] = {
      if (state.allowDebug) {
        interpolationParts.flatMap(_.genCode(state)) :+
          vm.DEBUG(stringParts)
      } else {
        Seq.empty
      }
    }
  }

  object TemplateVar {
    private val arraySuffix  = "-template-array"
    private val structSuffix = "-template-struct"

    @inline private[ralph] def rename(ident: Ident, tpe: Type): Ident = {
      tpe match {
        case _: Type.FixedSizeArray => Ident(s"_${ident.name}$arraySuffix")
        case _: Type.Struct         => Ident(s"_${ident.name}$structSuffix")
        case _                      => ident
      }
    }
  }

  final case class GlobalState(structs: Seq[Struct]) {
    private val flattenSizeCache = mutable.Map.empty[Type, Int]
    @SuppressWarnings(Array("org.wartremover.warts.Recursion"))
    private def flattenSize(tpe: Type, accessedTypes: Seq[TypeId]): Int = {
      tpe match {
        case Type.NamedType(id) =>
          if (accessedTypes.contains(id)) {
            throw Compiler.Error(
              s"These structs ${quote(accessedTypes.map(_.name))} have circular references",
              id.sourceIndex
            )
          }
          structs.find(_.id == id) match {
            case Some(struct) =>
              struct.fields.map(f => getFlattenSize(f.tpe, accessedTypes :+ id)).sum
            case None => 1
          }
        case Type.FixedSizeArray(baseType, size) =>
          size * flattenSize(baseType, accessedTypes)
        case Type.Struct(id) => flattenSize(Type.NamedType(id), accessedTypes)
        case _               => 1
      }
    }

    private def getFlattenSize(tpe: Type, accessedTypes: Seq[TypeId]): Int = {
      flattenSizeCache.get(tpe) match {
        case Some(size) => size
        case None =>
          val size = flattenSize(tpe, accessedTypes)
          flattenSizeCache(tpe) = size
          size
      }
    }

    private val typeCache: mutable.Map[Type, Type] = mutable.Map.empty
    @SuppressWarnings(Array("org.wartremover.warts.Recursion"))
    private def _resolveType(tpe: Type): Type = {
      tpe match {
        case t: Type.NamedType =>
          structs.find(_.id == t.id) match {
            case Some(struct) => struct.tpe
            case None         => Type.Contract(t.id)
          }
        case Type.FixedSizeArray(baseType, size) =>
          Type.FixedSizeArray(resolveType(baseType), size)
        case _ => tpe
      }
    }

    @inline def resolveType(tpe: Type): Type = {
      tpe match {
        case _: Type.NamedType | _: Type.FixedSizeArray =>
          typeCache.get(tpe) match {
            case Some(tpe) => tpe
            case None =>
              val resolvedType = _resolveType(tpe)
              typeCache.update(tpe, resolvedType)
              resolvedType
          }
        case _ => tpe
      }
    }

    @inline def resolveTypes(types: Seq[Type]): Seq[Type] = types.map(resolveType)

    def flattenTypeLength(types: Seq[Type]): Int = {
      types.foldLeft(0) { case (acc, tpe) =>
        tpe match {
          case _: Type.FixedSizeArray | _: Type.NamedType | _: Type.Struct =>
            acc + getFlattenSize(tpe, Seq.empty)
          case _ => acc + 1
        }
      }
    }

    def getStruct(typeId: Ast.TypeId): Ast.Struct = {
      structs.find(_.id == typeId) match {
        case Some(struct) => struct
        case None =>
          throw Compiler.Error(s"Struct ${quote(typeId.name)} does not exist", typeId.sourceIndex)
      }
    }

    @SuppressWarnings(Array("org.wartremover.warts.Recursion"))
    def flattenTypeMutability(tpe: Type, isMutable: Boolean): Seq[Boolean] = {
      val resolvedType = resolveType(tpe)
      if (isMutable) {
        resolvedType match {
          case Type.FixedSizeArray(baseType, size) =>
            val array = flattenTypeMutability(baseType, isMutable)
            Seq.fill(size)(array).flatten
          case Type.Struct(id) =>
            getStruct(id).fields.flatMap(field =>
              flattenTypeMutability(resolveType(field.tpe), field.isMutable && isMutable)
            )
          case _ => Seq(isMutable)
        }
      } else {
        Seq.fill(flattenTypeLength(Seq(resolvedType)))(false)
      }
    }
  }

  sealed trait ContractT[Ctx <: StatelessContext] extends UniqueDef with Entity {
    def ident: TypeId
    def templateVars: Seq[Argument]
    def fields: Seq[Argument]
    def funcs: Seq[FuncDef[Ctx]]

    def name: String = ident.name

    def builtInContractFuncs(globalState: GlobalState): Seq[Compiler.ContractFunc[Ctx]]

    private var functionTable: Option[Map[FuncId, Compiler.ContractFunc[Ctx]]] = None

    def funcTable(globalState: GlobalState): Map[FuncId, Compiler.ContractFunc[Ctx]] = {
      functionTable match {
        case Some(funcs) => funcs
        case None =>
          val builtInFuncs = builtInContractFuncs(globalState)
          val isInterface = this match {
            case _: ContractInterface => true
            case _                    => false
          }
          var table = Compiler.SimpleFunc
            .from(funcs, isInterface)
            .map(f => f.id -> f)
            .toMap[FuncId, Compiler.ContractFunc[Ctx]]
          builtInFuncs.foreach(func =>
            table = table + (FuncId(func.name, isBuiltIn = true) -> func)
          )
          if (table.size != (funcs.size + builtInFuncs.length)) {
            val (duplicates, sourceIndex) = UniqueDef.duplicates(funcs)
            throw Compiler.Error(
              s"These functions are defined multiple times: $duplicates",
              sourceIndex
            )
          }
          functionTable = Some(table)
          table
      }
    }

    private def addTemplateVars(state: Compiler.State[Ctx]): Unit = {
      templateVars.foreach { templateVar =>
        val tpe   = state.resolveType(templateVar.tpe)
        val ident = TemplateVar.rename(templateVar.ident, tpe)
        state.addTemplateVariable(ident, tpe)
      }
      if (state.templateVarIndex >= Compiler.State.maxVarIndex) {
        throw Compiler.Error(
          s"Number of template variables more than ${Compiler.State.maxVarIndex}",
          ident.sourceIndex
        )
      }
    }

    protected def checkConstants(state: Compiler.State[Ctx]): Unit = {}

    def check(state: Compiler.State[Ctx]): Unit = {
      state.setCheckPhase()
      state.checkArguments(fields)
      addTemplateVars(state)
      fields.foreach(field =>
        state.addFieldVariable(
          field.ident,
          state.resolveType(field.tpe),
          field.isMutable,
          field.isUnused,
          isGenerated = false
        )
      )
      checkConstants(state)
      funcs.foreach(_.check(state))
      state.checkUnusedFields()
      state.checkUnassignedMutableFields()
    }

    def genMethods(state: Compiler.State[Ctx]): AVector[Method[Ctx]] = {
      AVector.from(funcs.view.map(_.genMethod(state)))
    }

    def genCode(state: Compiler.State[Ctx]): VmContract[Ctx]
  }

  final case class AssetScript(
      ident: TypeId,
      templateVars: Seq[Argument],
      funcs: Seq[FuncDef[StatelessContext]],
      structs: Seq[Struct]
  ) extends ContractT[StatelessContext] {
    val fields: Seq[Argument] = Seq.empty

    def builtInContractFuncs(
        globalState: GlobalState
    ): Seq[Compiler.ContractFunc[StatelessContext]] = Seq.empty

    def genCode(state: Compiler.State[StatelessContext]): StatelessScript = {
      state.setGenCodePhase()
      StatelessScript
        .from(genMethods(state))
        .getOrElse(
          throw Compiler.Error(s"No methods found in ${quote(ident.name)}", ident.sourceIndex)
        )
    }

    def genCodeFull(state: Compiler.State[StatelessContext]): StatelessScript = {
      check(state)
      val script = genCode(state)
      StaticAnalysis.checkMethodsStateless(this, script.methods, state)
      script
    }
  }

  sealed trait ContractWithState extends ContractT[StatefulContext] {
    def inheritances: Seq[Inheritance]

    def templateVars: Seq[Argument]
    def fields: Seq[Argument]
    def events: Seq[EventDef]
    def constantVars: Seq[ConstantVarDef[StatefulContext]]
<<<<<<< HEAD
    def enums: Seq[EnumDef]
=======
    def enums: Seq[EnumDef[StatefulContext]]
>>>>>>> a0d6afee

    def builtInContractFuncs(
        globalState: GlobalState
    ): Seq[Compiler.ContractFunc[StatefulContext]] = Seq.empty

    def eventsInfo(): Seq[Compiler.EventInfo] = {
      UniqueDef.checkDuplicates(events, "events")
      events.map { event =>
        Compiler.EventInfo(event.id, event.fields.map(_.tpe))
      }
    }
  }

  final case class TxScript(
      ident: TypeId,
      templateVars: Seq[Argument],
      funcs: Seq[FuncDef[StatefulContext]]
  ) extends ContractWithState {
    val fields: Seq[Argument]                  = Seq.empty
    val events: Seq[EventDef]                  = Seq.empty
    val inheritances: Seq[ContractInheritance] = Seq.empty

    def error(tpe: String): Compiler.Error =
      Compiler.Error(s"TxScript ${ident.name} should not contain any $tpe", sourceIndex)
    def constantVars: Seq[ConstantVarDef[StatefulContext]] = throw error("constant variable")
<<<<<<< HEAD
    def enums: Seq[EnumDef]                                = throw error("enum")
=======
    def enums: Seq[EnumDef[StatefulContext]]               = throw error("enum")
>>>>>>> a0d6afee
    def getTemplateVarsSignature(): String =
      s"TxScript ${name}(${templateVars.map(_.signature).mkString(",")})"
    def getTemplateVarsNames(): AVector[String] = AVector.from(templateVars.view.map(_.ident.name))
    def getTemplateVarsTypes(): AVector[String] =
      AVector.from(templateVars.view.map(_.tpe.signature))
    def getTemplateVarsMutability(): AVector[Boolean] =
      AVector.from(templateVars.view.map(_.isMutable))

    def withTemplateVarDefs(globalState: GlobalState): TxScript = {
      val templateVarDefs = templateVars.foldLeft(Seq.empty[Statement[StatefulContext]]) {
        case (acc, arg) =>
          val argType = globalState.resolveType(arg.tpe)
          argType match {
            case _: Type.FixedSizeArray | _: Type.Struct =>
              acc :+ VarDef(
                Seq(NamedVar(mutable = false, arg.ident)),
                Variable(TemplateVar.rename(arg.ident, argType))
              )
            case _ => acc
          }
      }
      val newFuncs = funcs.map(func => func.copy(bodyOpt = Some(templateVarDefs ++ func.body)))
      this.copy(funcs = newFuncs)
    }

    @SuppressWarnings(Array("org.wartremover.warts.IterableOps"))
    def genCode(state: Compiler.State[StatefulContext]): StatefulScript = {
      state.setGenCodePhase()
      val methods = genMethods(state)
      StatefulScript
        .from(methods)
        .getOrElse(
          throw Compiler.Error(
            "Expected the 1st function to be public and the other functions to be private for tx script",
            sourceIndex
          )
        )
    }

    def genCodeFull(state: Compiler.State[StatefulContext]): StatefulScript = {
      check(state)
      val script = genCode(state)
      StaticAnalysis.checkMethodsStateful(this, script.methods, state)
      script
    }
  }

  sealed trait Inheritance extends Positioned {
    def parentId: TypeId
  }
  final case class ContractInheritance(parentId: TypeId, idents: Seq[Ident]) extends Inheritance
  final case class InterfaceInheritance(parentId: TypeId)                    extends Inheritance
  final case class Contract(
      stdIdEnabled: Option[Boolean],
      stdInterfaceId: Option[StdInterfaceId],
      isAbstract: Boolean,
      ident: TypeId,
      templateVars: Seq[Argument],
      fields: Seq[Argument],
      funcs: Seq[FuncDef[StatefulContext]],
      events: Seq[EventDef],
      constantVars: Seq[ConstantVarDef[StatefulContext]],
<<<<<<< HEAD
      enums: Seq[EnumDef],
=======
      enums: Seq[EnumDef[StatefulContext]],
>>>>>>> a0d6afee
      inheritances: Seq[Inheritance]
  ) extends ContractWithState {
    lazy val hasStdIdField: Boolean = stdIdEnabled.exists(identity) && stdInterfaceId.nonEmpty
    lazy val contractFields: Seq[Argument] = if (hasStdIdField) fields :+ Ast.stdArg else fields
    def getFieldsSignature(): String =
      s"Contract ${name}(${contractFields.map(_.signature).mkString(",")})"
    def getFieldNames(): AVector[String] = AVector.from(contractFields.view.map(_.ident.name))
    def getFieldTypes(): AVector[String] = AVector.from(contractFields.view.map(_.tpe.signature))
    def getFieldMutability(): AVector[Boolean] = AVector.from(contractFields.view.map(_.isMutable))

    override def builtInContractFuncs(
        globalState: GlobalState
    ): Seq[Compiler.ContractFunc[StatefulContext]] = {
      val stdInterfaceIdOpt = if (hasStdIdField) stdInterfaceId else None
      Seq(
        BuiltIn.encodeImmFields(stdInterfaceIdOpt, fields, globalState),
        BuiltIn.encodeMutFields(fields, globalState),
        BuiltIn.encodeFields(stdInterfaceIdOpt, fields, globalState)
      )
    }

    private def checkFuncs(): Unit = {
      if (funcs.length < 1) {
        throw Compiler.Error(
          s"No function found in Contract ${quote(ident.name)}",
          ident.sourceIndex
        )
      }
    }

    @SuppressWarnings(Array("org.wartremover.warts.OptionPartial"))
    def getFuncUnsafe(funcId: FuncId): FuncDef[StatefulContext] = funcs.find(_.id == funcId).get

    private var calculatedConstants: Option[Seq[(Ident, Val)]] = None
    def getCalculatedConstants(): Seq[(Ident, Val)] = calculatedConstants.getOrElse(Seq.empty)

    override def checkConstants(state: Compiler.State[StatefulContext]): Unit = {
      UniqueDef.checkDuplicates(constantVars, "constant variables")
<<<<<<< HEAD
      val constants = constantVars.map { v =>
        v.expr.getType(state) match {
          case Seq(tpe) if Type.primitives.contains(tpe) =>
            val value = Compiler.State.calcConstant(state, v.expr)
            state.addConstantVariable(v.ident, value)
            v.ident -> value
          case _ =>
            Compiler.State.throwConstantVarDefException(v.expr)
        }
      }
      if (constants.nonEmpty) calculatedConstants = Some(constants)
      UniqueDef.checkDuplicates(enums, "enums")
      enums.foreach(e =>
        e.fields.foreach(field =>
          state.addConstantVariable(EnumDef.fieldIdent(e.id, field.ident), field.value)
=======
      constantVars.foreach(v =>
        state.addConstantVariable(v.ident, Type.fromVal(v.value.v.tpe), Seq(v.value.toConstInstr))
      )
      UniqueDef.checkDuplicates(enums, "enums")
      enums.foreach(e =>
        e.fields.foreach(field =>
          state.addConstantVariable(
            EnumDef.fieldIdent(e.id, field.ident),
            Type.fromVal(field.value.v.tpe),
            Seq(field.value.toConstInstr)
          )
>>>>>>> a0d6afee
        )
      )
    }

    private def checkInheritances(state: Compiler.State[StatefulContext]): Unit = {
      inheritances.foreach { inheritance =>
        val id   = inheritance.parentId
        val kind = state.getContractInfo(id).kind
        if (!kind.inheritable) {
          throw Compiler.Error(s"$kind ${id.name} can not be inherited", id.sourceIndex)
        }
      }
    }

    private def checkFields(state: Compiler.State[StatefulContext]): Unit = {
      fields.foreach { case Argument(fieldId, tpe, isFieldMutable, _) =>
        state.resolveType(tpe) match {
          case Type.Struct(structId) =>
            val isStructImmutable = state.flattenTypeMutability(tpe, isMutable = true).forall(!_)
            if (isFieldMutable && isStructImmutable) {
              state.warningMutableStructField(ident, fieldId, structId)
            }
          case _ => ()
        }
      }
    }

    override def check(state: Compiler.State[StatefulContext]): Unit = {
      state.setCheckPhase()
      checkFields(state)
      checkFuncs()
      checkInheritances(state)
      super.check(state)
    }

    def genCode(state: Compiler.State[StatefulContext]): StatefulContract = {
      assume(!isAbstract)
      state.setGenCodePhase()
      val methods = genMethods(state)
      val fieldsLength =
        state.flattenTypeLength(fields.map(_.tpe)) + (if (hasStdIdField) 1 else 0)
      StatefulContract(fieldsLength, methods)
    }

    // the state must have been updated in the check pass
    def buildCheckExternalCallerTable(
        state: Compiler.State[StatefulContext]
    ): mutable.Map[FuncId, Boolean] = {
      val checkExternalCallerTable = mutable.Map.empty[FuncId, Boolean]
      funcs.foreach(func => checkExternalCallerTable(func.id) = false)

      // TODO: optimize these two functions
      def updateCheckedRecursivelyForPrivateMethod(checkedPrivateCalleeId: FuncId): Unit = {
        state.internalCallsReversed.get(checkedPrivateCalleeId) match {
          case Some(callers) =>
            callers.foreach { caller =>
              updateCheckedRecursively(getFuncUnsafe(caller))
            }
          case None => ()
        }
      }
      def updateCheckedRecursively(func: FuncDef[StatefulContext]): Unit = {
        if (!checkExternalCallerTable(func.id)) {
          checkExternalCallerTable(func.id) = true
          if (func.isPrivate) { // indirect check external caller should be in private methods
            updateCheckedRecursivelyForPrivateMethod(func.id)
          }
        }
      }

      funcs.foreach { func =>
        if (!func.isPublic && func.hasCheckExternalCallerAnnotation) {
          state.warnPrivateFuncHasCheckExternalCaller(ident, func.id)
        }
        if (func.hasDirectCheckExternalCaller()) {
          updateCheckedRecursively(func)
        }
      }
      checkExternalCallerTable
    }
  }

  final case class ContractInterface(
      stdId: Option[StdInterfaceId],
      ident: TypeId,
      funcs: Seq[FuncDef[StatefulContext]],
      events: Seq[EventDef],
      inheritances: Seq[InterfaceInheritance]
  ) extends ContractWithState {
    def error(tpe: String): Compiler.Error =
      Compiler.Error(
        s"Interface ${quote(ident.name)} should not contain any ${quote(tpe)}",
        sourceIndex
      )

    def templateVars: Seq[Argument]                        = throw error("template variable")
    def fields: Seq[Argument]                              = throw error("field")
    def getFieldsSignature(): String                       = throw error("field")
    def getFieldTypes(): Seq[String]                       = throw error("field")
    def constantVars: Seq[ConstantVarDef[StatefulContext]] = throw error("constant variable")
<<<<<<< HEAD
    def enums: Seq[EnumDef]                                = throw error("enum")
=======
    def enums: Seq[EnumDef[StatefulContext]]               = throw error("enum")
>>>>>>> a0d6afee

    def genCode(state: Compiler.State[StatefulContext]): StatefulContract = {
      throw Compiler.Error(s"Interface ${quote(ident.name)} should not generate code", sourceIndex)
    }
  }

  final case class MultiContract(
      contracts: Seq[ContractWithState],
      structs: Seq[Struct],
      dependencies: Option[Map[TypeId, Seq[TypeId]]]
  ) extends Positioned {
    lazy val globalState = GlobalState(structs)

    lazy val contractsTable = contracts.map { contract =>
      val kind = contract match {
        case _: Ast.ContractInterface =>
          Compiler.ContractKind.Interface
        case _: Ast.TxScript =>
          Compiler.ContractKind.TxScript
        case txContract: Ast.Contract =>
          Compiler.ContractKind.Contract(txContract.isAbstract)
      }
      contract.ident -> Compiler.ContractInfo(kind, contract.funcTable(globalState))
    }.toMap

    def get(contractIndex: Int): ContractWithState = {
      if (contractIndex >= 0 && contractIndex < contracts.size) {
        contracts(contractIndex)
      } else {
        throw Compiler.Error(s"Invalid contract index $contractIndex", None)
      }
    }

    private def getContract(typeId: TypeId): ContractWithState = {
      contracts.find(_.ident.name == typeId.name) match {
        case None =>
          throw Compiler.Error(s"Contract ${quote(typeId.name)} does not exist", typeId.sourceIndex)
        case Some(ts: TxScript) =>
          throw Compiler.Error(
            s"Expected contract ${quote(typeId.name)}, but was script",
            ts.sourceIndex
          )
        case Some(contract: ContractWithState) => contract
      }
    }

    def isContract(typeId: TypeId): Boolean = {
      contracts.find(_.ident.name == typeId.name) match {
        case None =>
          throw Compiler.Error(s"Contract ${quote(typeId.name)} does not exist", typeId.sourceIndex)
        case Some(contract: Contract) if !contract.isAbstract => true
        case _                                                => false
      }
    }

    def getInterface(typeId: TypeId): ContractInterface = {
      getContract(typeId) match {
        case interface: ContractInterface => interface
        case _ =>
          throw Compiler.Error(s"Interface ${typeId.name} does not exist", typeId.sourceIndex)
      }
    }

    @SuppressWarnings(Array("org.wartremover.warts.Recursion"))
    private def buildDependencies(
        contract: ContractWithState,
        parentsCache: mutable.Map[TypeId, Seq[ContractWithState]],
        visited: mutable.Set[TypeId]
    ): Unit = {
      if (!visited.add(contract.ident)) {
        throw Compiler.Error(
          s"Cyclic inheritance detected for contract ${contract.ident.name}",
          contract.sourceIndex
        )
      }

      val allParents = mutable.LinkedHashMap.empty[TypeId, ContractWithState]
      contract.inheritances.foreach { inheritance =>
        val parentId       = inheritance.parentId
        val parentContract = getContract(parentId)
        MultiContract.checkInheritanceFields(contract, inheritance, parentContract)

        allParents += parentId -> parentContract
        if (!parentsCache.contains(parentId)) {
          buildDependencies(parentContract, parentsCache, visited)
        }
        parentsCache(parentId).foreach { grandParent =>
          allParents += grandParent.ident -> grandParent
        }
      }
      parentsCache += contract.ident -> allParents.values.toSeq
    }

    private def buildDependencies(): mutable.Map[TypeId, Seq[ContractWithState]] = {
      val parentsCache = mutable.Map.empty[TypeId, Seq[ContractWithState]]
      val visited      = mutable.Set.empty[TypeId]
      contracts.foreach {
        case _: TxScript => ()
        case contract =>
          if (!parentsCache.contains(contract.ident)) {
            buildDependencies(contract, parentsCache, visited)
          }
      }
      parentsCache
    }

    @SuppressWarnings(Array("org.wartremover.warts.IsInstanceOf"))
    def extendedContracts(): MultiContract = {
      UniqueDef.checkDuplicates(contracts ++ structs, "TxScript/Contract/Interface/Struct")

      val parentsCache = buildDependencies()
      val newContracts: Seq[ContractWithState] = contracts.map {
        case script: TxScript =>
          script.withTemplateVarDefs(globalState).atSourceIndex(script.sourceIndex)
        case c: Contract =>
          val (stdIdEnabled, stdId, funcs, events, constantVars, enums) =
            MultiContract.extractDefs(parentsCache, c)
          Contract(
            Some(stdIdEnabled),
            stdId,
            c.isAbstract,
            c.ident,
            c.templateVars,
            c.fields,
            funcs,
            events,
            constantVars,
            enums,
            c.inheritances
          ).atSourceIndex(c.sourceIndex)
        case i: ContractInterface =>
          val (_, stdId, funcs, events, _, _) = MultiContract.extractDefs(parentsCache, i)
          ContractInterface(stdId, i.ident, funcs, events, i.inheritances).atSourceIndex(
            i.sourceIndex
          )
      }
      val dependencies = Map.from(parentsCache.map(p => (p._1, p._2.map(_.ident))))
      MultiContract(newContracts, structs, Some(dependencies))
    }

    def genStatefulScripts()(implicit compilerOptions: CompilerOptions): AVector[CompiledScript] = {
      AVector.from(contracts.view.zipWithIndex.collect { case (_: TxScript, index) =>
        genStatefulScript(index)
      })
    }

    def genStatefulScript(contractIndex: Int)(implicit
        compilerOptions: CompilerOptions
    ): CompiledScript = {
      val state = Compiler.State.buildFor(this, contractIndex)
      get(contractIndex) match {
        case script: TxScript =>
          val statefulScript = script.genCodeFull(state)
          val warnings       = state.getWarnings
          state.allowDebug = true
          val statefulDebugScript = script.genCode(state)
          CompiledScript(statefulScript, script, warnings, statefulDebugScript)
        case c: Contract =>
          throw Compiler.Error(s"The code is for Contract, not for TxScript", c.sourceIndex)
        case ci: ContractInterface =>
          throw Compiler.Error(s"The code is for Interface, not for TxScript", ci.sourceIndex)
      }
    }

    def genStatefulContracts()(implicit
        compilerOptions: CompilerOptions
    ): AVector[(CompiledContract, Int)] = {
      val states = AVector.tabulate(contracts.length)(Compiler.State.buildFor(this, _))
      val statefulContracts = AVector.from(contracts.view.zipWithIndex.collect {
        case (contract: Contract, index) if !contract.isAbstract =>
          val state = states(index)
          contract.check(state)
          state.allowDebug = true
          val statefulDebugContract = contract.genCode(state)
          (statefulDebugContract, contract, state, index)
      })
      StaticAnalysis.checkExternalCalls(this, states)
      statefulContracts.map { case (statefulDebugContract, contract, state, index) =>
        val statefulContract = genReleaseCode(contract, statefulDebugContract, state)
        StaticAnalysis.checkMethods(contract, statefulDebugContract, state)
        CompiledContract(
          statefulContract,
          contract,
          state.getWarnings,
          statefulDebugContract
        ) -> index
      }
    }

    def genReleaseCode(
        contract: Contract,
        debugCode: StatefulContract,
        state: Compiler.State[StatefulContext]
    ): StatefulContract = {
      if (debugCode.methods.exists(_.instrs.exists(_.isInstanceOf[DEBUG]))) {
        state.allowDebug = false
        contract.genCode(state)
      } else {
        debugCode
      }
    }

    def genStatefulContract(contractIndex: Int)(implicit
        compilerOptions: CompilerOptions
    ): CompiledContract = {
      get(contractIndex) match {
        case contract: Contract =>
          if (contract.isAbstract) {
            throw Compiler.Error(
              s"Code generation is not supported for abstract contract ${quote(contract.ident.name)}",
              contract.sourceIndex
            )
          }
          val statefulContracts = genStatefulContracts()
          statefulContracts.find(_._2 == contractIndex) match {
            case Some(v) => v._1
            case None => // should never happen
              throw Compiler.Error(
                s"Failed to compile contract ${contract.ident.name}",
                contract.sourceIndex
              )
          }
        case ts: TxScript =>
          throw Compiler.Error(s"The code is for TxScript, not for Contract", ts.sourceIndex)
        case ci: ContractInterface =>
          throw Compiler.Error(s"The code is for Interface, not for Contract", ci.sourceIndex)
      }
    }
  }

  object MultiContract {
    def checkInheritanceFields(
        contract: ContractWithState,
        inheritance: Inheritance,
        parentContract: ContractWithState
    ): Unit = {
      inheritance match {
        case i: ContractInheritance => _checkInheritanceFields(contract, i, parentContract)
        case _                      => ()
      }
    }
    private def _checkInheritanceFields(
        contract: ContractWithState,
        inheritance: ContractInheritance,
        parentContract: ContractWithState
    ): Unit = {
      val fields = inheritance.idents.map { ident =>
        contract.fields
          .find(_.ident.name == ident.name)
          .getOrElse(
            throw Compiler.Error(
              s"Inherited field ${quote(ident.name)} does not exist in contract ${quote(contract.name)}",
              ident.sourceIndex
            )
          )
      }
      if (fields != parentContract.fields) {
        throw Compiler.Error(
          s"Invalid contract inheritance fields, expected ${quote(parentContract.fields)}, got ${quote(fields)}",
          fields.headOption.flatMap(_.sourceIndex)
        )
      }
    }

    @inline private[ralph] def getStdId(
        interfaces: Seq[ContractInterface]
    ): Option[StdInterfaceId] = {
      interfaces.foldLeft[Option[StdInterfaceId]](None) { case (parentStdIdOpt, interface) =>
        (parentStdIdOpt, interface.stdId) match {
          case (Some(parentStdId), Some(stdId)) =>
            if (stdId.bytes == parentStdId.bytes) {
              throw Compiler.Error(
                s"The std id of interface ${interface.ident.name} is the same as parent interface",
                interface.sourceIndex
              )
            }
            if (!stdId.bytes.startsWith(parentStdId.bytes)) {
              throw Compiler.Error(
                s"The std id of interface ${interface.ident.name} should start with ${Hex
                    .toHexString(parentStdId.bytes.drop(Ast.StdInterfaceIdPrefix.length))}",
                interface.sourceIndex
              )
            }
            Some(stdId)
          case (Some(parentStdId), None) => Some(parentStdId)
          case (None, stdId)             => stdId
        }
      }
    }

    @inline private[ralph] def getStdIdEnabled(
        contracts: Seq[Contract],
        typeId: Ast.TypeId
    ): Boolean = {
      contracts
        .foldLeft[Option[Boolean]](None) {
          case (None, contract) => contract.stdIdEnabled
          case (v, contract) =>
            if (contract.stdIdEnabled.nonEmpty && contract.stdIdEnabled != v) {
              throw Compiler.Error(
                s"There are different std id enabled options on the inheritance chain of contract ${typeId.name}",
                typeId.sourceIndex
              )
            }
            v
        }
        .getOrElse(true)
    }

    // scalastyle:off method.length
    @SuppressWarnings(Array("org.wartremover.warts.IsInstanceOf"))
    def extractDefs(
        parentsCache: mutable.Map[TypeId, Seq[ContractWithState]],
        contract: ContractWithState
    ): (
        Boolean,
        Option[StdInterfaceId],
        Seq[FuncDef[StatefulContext]],
        Seq[EventDef],
        Seq[ConstantVarDef[StatefulContext]],
<<<<<<< HEAD
        Seq[EnumDef]
=======
        Seq[EnumDef[StatefulContext]]
>>>>>>> a0d6afee
    ) = {
      val parents                       = parentsCache(contract.ident)
      val (allContracts, allInterfaces) = (parents :+ contract).partition(_.isInstanceOf[Contract])

      val sortedInterfaces =
        sortInterfaces(parentsCache, allInterfaces.map(_.asInstanceOf[ContractInterface]))

      ensureChainedInterfaces(sortedInterfaces)

      val stdId        = getStdId(sortedInterfaces)
      val stdIdEnabled = getStdIdEnabled(allContracts.map(_.asInstanceOf[Contract]), contract.ident)

      val allFuncs                             = (sortedInterfaces ++ allContracts).flatMap(_.funcs)
      val (abstractFuncs, nonAbstractFuncs)    = allFuncs.partition(_.bodyOpt.isEmpty)
      val (unimplementedFuncs, allUniqueFuncs) = checkFuncs(abstractFuncs, nonAbstractFuncs)
      val constantVars                         = allContracts.flatMap(_.constantVars)
      val enums                                = mergeEnums(allContracts.flatMap(_.enums))

      // call the `checkFuncs` first to avoid duplicate function definition
      checkInterfaceMethodIndex(sortedInterfaces)

      val contractEvents = allContracts.flatMap(_.events)
      val events         = sortedInterfaces.flatMap(_.events) ++ contractEvents

      val resultFuncs = contract match {
        case txs: TxScript =>
          throw Compiler.Error("Extract definitions from TxScript is unexpected", txs.sourceIndex)
        case txContract: Contract =>
          if (!txContract.isAbstract && unimplementedFuncs.nonEmpty) {
            val methodNames = unimplementedFuncs.map(_.name).mkString(",")
            throw Compiler.Error(
              s"Contract ${txContract.name} has unimplemented methods: $methodNames",
              txContract.sourceIndex
            )
          }
          if (txContract.isAbstract) {
            allUniqueFuncs
          } else {
            rearrangeFuncs(sortedInterfaces, allUniqueFuncs)
          }

        case interface: ContractInterface =>
          if (nonAbstractFuncs.nonEmpty) {
            val methodNames = nonAbstractFuncs.map(_.name).mkString(",")
            throw Compiler.Error(
              s"Interface ${interface.name} has implemented methods: $methodNames",
              interface.sourceIndex
            )
          }
          unimplementedFuncs
      }

      (stdIdEnabled, stdId, resultFuncs, events, constantVars, enums)
    }
    // scalastyle:on method.length

    private def rearrangeFuncs(
        interfaces: Seq[ContractInterface],
        funcs: Seq[FuncDef[StatefulContext]]
    ): Seq[FuncDef[StatefulContext]] = {
      val interfaceFuncs = interfaces.flatMap(_.funcs)
      val (remains, preDefinedIndexFuncs) = funcs.partitionMap { func =>
        val methodIndex = interfaceFuncs.find(_.id == func.id).flatMap(_.useMethodIndex)
        if (methodIndex.isDefined) {
          Right(func.copy(useMethodIndex = methodIndex).atSourceIndex(func.sourceIndex))
        } else {
          Left(func)
        }
      }

      val invalidFuncs = preDefinedIndexFuncs.filter(_.useMethodIndex.exists(_ >= funcs.length))
      if (invalidFuncs.nonEmpty) {
        throw Compiler.Error(
          s"The method index of these functions is out of bound: ${invalidFuncs.map(_.name).mkString(",")}, total number of methods: ${funcs.length}",
          invalidFuncs.headOption.flatMap(_.id.sourceIndex)
        )
      }

      val remainFuncsIterator = remains.iterator
      funcs.indices.map { index =>
        preDefinedIndexFuncs.find(_.useMethodIndex.contains(index)) match {
          case Some(func) => func
          case None       => remainFuncsIterator.next()
        }
      }
    }

    @tailrec
    def ensureChainedInterfaces(sortedInterfaces: Seq[ContractInterface]): Unit = {
      if (sortedInterfaces.length >= 2) {
        val parent = sortedInterfaces(0)
        val child  = sortedInterfaces(1)
        if (!child.inheritances.exists(_.parentId.name == parent.ident.name)) {
          throw Compiler.Error(
            s"Only single inheritance is allowed. Interface ${child.ident.name} does not inherit from ${parent.ident.name}",
            child.sourceIndex
          )
        }

        ensureChainedInterfaces(sortedInterfaces.drop(1))
      }
    }

    @SuppressWarnings(Array("org.wartremover.warts.IterableOps"))
    def checkInterfaceMethodIndex(sortedInterfaces: Seq[ContractInterface]): Unit = {
      val methodLength = sortedInterfaces.map(_.funcs.length).sum
      val predefinedMethodIndexMax = sortedInterfaces
        .map(_.funcs.map(_.useMethodIndex.getOrElse(-1)).max)
        .maxOption
        .getOrElse(-1)
      val methodLengthMax = math.max(methodLength, predefinedMethodIndexMax + 1)
      assume(methodLengthMax <= 0xff + 1)
      val usedMethodIndexes = mutable.ArrayBuffer.fill(methodLengthMax)(false)
      var fromMethodIndex   = 0
      sortedInterfaces.foreach { interface =>
        val (preDefinedMethodIndexFuncs, remains) =
          interface.funcs.partition(_.useMethodIndex.nonEmpty)
        preDefinedMethodIndexFuncs.foreach { func =>
          func.useMethodIndex match {
            case Some(index) =>
              if (usedMethodIndexes(index)) {
                throw Compiler.Error(
                  s"Function ${interface.name}.${func.id.name} have invalid predefined method index $index",
                  func.id.sourceIndex
                )
              } else {
                usedMethodIndexes(index) = true
              }
            case _ => // dead branch
          }
        }
        remains.foreach { _ =>
          val methodIndex = usedMethodIndexes.indexOf(false, fromMethodIndex)
          assume(methodIndex != -1)
          usedMethodIndexes(methodIndex) = true
          fromMethodIndex = methodIndex + 1
        }
      }
    }

    private def sortInterfaces(
        parentsCache: mutable.Map[TypeId, Seq[ContractWithState]],
        allInterfaces: Seq[ContractInterface]
    ): Seq[ContractInterface] = {
      allInterfaces.sortBy(interface => parentsCache(interface.ident).length)
    }

    def mergeEnums(enums: Seq[EnumDef[StatefulContext]]): Seq[EnumDef[StatefulContext]] = {
      val mergedEnums = mutable.Map.empty[TypeId, mutable.ArrayBuffer[EnumField[StatefulContext]]]
      enums.foreach { enumDef =>
        mergedEnums.get(enumDef.id) match {
          case Some(fields) =>
            // enum fields will never be empty
            val expectedType = enumDef.fields(0).value.v.tpe
            val haveType     = fields(0).value.v.tpe
            if (expectedType != haveType) {
              throw Compiler.Error(
                s"There are different field types in the enum ${enumDef.id.name}: $expectedType,$haveType",
                fields(0).sourceIndex
              )
            }
            val conflictFields = enumDef.fields.filter(f => fields.exists(_.name == f.name))
            if (conflictFields.nonEmpty) {
              throw Compiler.Error(
                s"There are conflict fields in the enum ${enumDef.id.name}: ${conflictFields.map(_.name).mkString(",")}",
                conflictFields.headOption.flatMap(_.sourceIndex)
              )
            }
            fields.appendAll(enumDef.fields)
          case None => mergedEnums(enumDef.id) = mutable.ArrayBuffer.from(enumDef.fields)
        }
      }
      mergedEnums.view.map(pair => EnumDef(pair._1, pair._2.toSeq)).toSeq
    }

    def checkFuncs(
        abstractFuncs: Seq[FuncDef[StatefulContext]],
        nonAbstractFuncs: Seq[FuncDef[StatefulContext]]
    ): (Seq[FuncDef[StatefulContext]], Seq[FuncDef[StatefulContext]]) = {
      val nonAbstractFuncSet = nonAbstractFuncs.view.map(f => f.id.name -> f).toMap
      val abstractFuncsSet   = abstractFuncs.view.map(f => f.id.name -> f).toMap
      if (nonAbstractFuncSet.size != nonAbstractFuncs.size) {
        val (duplicates, sourceIndex) = UniqueDef.duplicates(nonAbstractFuncs)
        throw Compiler.Error(
          s"These functions are implemented multiple times: $duplicates",
          sourceIndex
        )
      }

      if (abstractFuncsSet.size != abstractFuncs.size) {
        val (duplicates, sourceIndex) = UniqueDef.duplicates(abstractFuncs)
        throw Compiler.Error(
          s"These abstract functions are defined multiple times: $duplicates",
          sourceIndex
        )
      }

      val (implementedFuncs, unimplementedFuncs) =
        abstractFuncs.partition(func => nonAbstractFuncSet.contains(func.id.name))

      implementedFuncs.foreach { abstractFunc =>
        val funcName                = abstractFunc.id.name
        val implementedAbstractFunc = nonAbstractFuncSet(funcName)
        if (implementedAbstractFunc.signature != abstractFunc.signature) {
          throw Compiler.Error(
            s"Function ${quote(funcName)} is implemented with wrong signature",
            implementedAbstractFunc.sourceIndex
          )
        }
      }

      val inherited    = abstractFuncs.map { f => nonAbstractFuncSet.getOrElse(f.id.name, f) }
      val nonInherited = nonAbstractFuncs.filter(f => !abstractFuncsSet.contains(f.id.name))
      (unimplementedFuncs, inherited ++ nonInherited)
    }
  }
}
// scalastyle:on number.of.methods number.of.types<|MERGE_RESOLUTION|>--- conflicted
+++ resolved
@@ -1145,15 +1145,10 @@
     }
   }
 
-<<<<<<< HEAD
   final case class ConstantVarDef[Ctx <: StatelessContext](
       ident: Ident,
       expr: Expr[Ctx]
   ) extends UniqueDef {
-=======
-  final case class ConstantVarDef[Ctx <: StatelessContext](ident: Ident, value: Const[Ctx])
-      extends UniqueDef {
->>>>>>> a0d6afee
     def name: String = ident.name
   }
 
@@ -1634,11 +1629,7 @@
     def fields: Seq[Argument]
     def events: Seq[EventDef]
     def constantVars: Seq[ConstantVarDef[StatefulContext]]
-<<<<<<< HEAD
-    def enums: Seq[EnumDef]
-=======
     def enums: Seq[EnumDef[StatefulContext]]
->>>>>>> a0d6afee
 
     def builtInContractFuncs(
         globalState: GlobalState
@@ -1664,11 +1655,7 @@
     def error(tpe: String): Compiler.Error =
       Compiler.Error(s"TxScript ${ident.name} should not contain any $tpe", sourceIndex)
     def constantVars: Seq[ConstantVarDef[StatefulContext]] = throw error("constant variable")
-<<<<<<< HEAD
-    def enums: Seq[EnumDef]                                = throw error("enum")
-=======
     def enums: Seq[EnumDef[StatefulContext]]               = throw error("enum")
->>>>>>> a0d6afee
     def getTemplateVarsSignature(): String =
       s"TxScript ${name}(${templateVars.map(_.signature).mkString(",")})"
     def getTemplateVarsNames(): AVector[String] = AVector.from(templateVars.view.map(_.ident.name))
@@ -1731,11 +1718,7 @@
       funcs: Seq[FuncDef[StatefulContext]],
       events: Seq[EventDef],
       constantVars: Seq[ConstantVarDef[StatefulContext]],
-<<<<<<< HEAD
-      enums: Seq[EnumDef],
-=======
       enums: Seq[EnumDef[StatefulContext]],
->>>>>>> a0d6afee
       inheritances: Seq[Inheritance]
   ) extends ContractWithState {
     lazy val hasStdIdField: Boolean = stdIdEnabled.exists(identity) && stdInterfaceId.nonEmpty
@@ -1774,7 +1757,6 @@
 
     override def checkConstants(state: Compiler.State[StatefulContext]): Unit = {
       UniqueDef.checkDuplicates(constantVars, "constant variables")
-<<<<<<< HEAD
       val constants = constantVars.map { v =>
         v.expr.getType(state) match {
           case Seq(tpe) if Type.primitives.contains(tpe) =>
@@ -1789,20 +1771,7 @@
       UniqueDef.checkDuplicates(enums, "enums")
       enums.foreach(e =>
         e.fields.foreach(field =>
-          state.addConstantVariable(EnumDef.fieldIdent(e.id, field.ident), field.value)
-=======
-      constantVars.foreach(v =>
-        state.addConstantVariable(v.ident, Type.fromVal(v.value.v.tpe), Seq(v.value.toConstInstr))
-      )
-      UniqueDef.checkDuplicates(enums, "enums")
-      enums.foreach(e =>
-        e.fields.foreach(field =>
-          state.addConstantVariable(
-            EnumDef.fieldIdent(e.id, field.ident),
-            Type.fromVal(field.value.v.tpe),
-            Seq(field.value.toConstInstr)
-          )
->>>>>>> a0d6afee
+          state.addConstantVariable(EnumDef.fieldIdent(e.id, field.ident), field.value.v)
         )
       )
     }
@@ -1903,11 +1872,7 @@
     def getFieldsSignature(): String                       = throw error("field")
     def getFieldTypes(): Seq[String]                       = throw error("field")
     def constantVars: Seq[ConstantVarDef[StatefulContext]] = throw error("constant variable")
-<<<<<<< HEAD
-    def enums: Seq[EnumDef]                                = throw error("enum")
-=======
     def enums: Seq[EnumDef[StatefulContext]]               = throw error("enum")
->>>>>>> a0d6afee
 
     def genCode(state: Compiler.State[StatefulContext]): StatefulContract = {
       throw Compiler.Error(s"Interface ${quote(ident.name)} should not generate code", sourceIndex)
@@ -2228,11 +2193,7 @@
         Seq[FuncDef[StatefulContext]],
         Seq[EventDef],
         Seq[ConstantVarDef[StatefulContext]],
-<<<<<<< HEAD
-        Seq[EnumDef]
-=======
         Seq[EnumDef[StatefulContext]]
->>>>>>> a0d6afee
     ) = {
       val parents                       = parentsCache(contract.ident)
       val (allContracts, allInterfaces) = (parents :+ contract).partition(_.isInstanceOf[Contract])
