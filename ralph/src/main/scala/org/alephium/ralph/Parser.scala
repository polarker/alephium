// Copyright 2018 The Alephium Authors
// This file is part of the alephium project.
//
// The library is free software: you can redistribute it and/or modify
// it under the terms of the GNU Lesser General Public License as published by
// the Free Software Foundation, either version 3 of the License, or
// (at your option) any later version.
//
// The library is distributed in the hope that it will be useful,
// but WITHOUT ANY WARRANTY; without even the implied warranty of
// MERCHANTABILITY or FITNESS FOR A PARTICULAR PURPOSE. See the
// GNU Lesser General Public License for more details.
//
// You should have received a copy of the GNU Lesser General Public License
// along with the library. If not, see <http://www.gnu.org/licenses/>.

package org.alephium.ralph

import scala.collection.mutable.ArrayBuffer

import akka.util.ByteString
import fastparse._

import org.alephium.protocol.vm.{Instr, StatefulContext, StatelessContext, Val}
import org.alephium.ralph.Ast.{Annotation, Argument, FuncId, Statement}
import org.alephium.ralph.error.CompilerError
import org.alephium.ralph.error.FastParseExtension._
import org.alephium.util.AVector

// scalastyle:off number.of.methods file.size.limit
@SuppressWarnings(
  Array(
    "org.wartremover.warts.JavaSerializable",
    "org.wartremover.warts.Product",
    "org.wartremover.warts.Serializable"
  )
)
abstract class Parser[Ctx <: StatelessContext] {
  implicit val whitespace: P[_] => P[Unit] = { implicit ctx: P[_] => Lexer.emptyChars(ctx) }

  def fileURI: Option[java.net.URI]

  lazy val Lexer: Lexer = new Lexer(fileURI)

  /*
   * PP: Positioned Parser
   * Help adding source index to the result, it works well on easy case, but it fails for
   * unknown reason when parser ends with is a `.rep` or `.opt`, also with our complex `expr` parser,
   * the end index then adds the trailing spaces.
   */
  def PP[Unknown: P, A, B <: Ast.Positioned](a: => P[A])(f: A => B): P[B] = {
    P(Index ~~ a ~~ Index).map { case (from, v, to) =>
      val q = f(v)
      if (q.sourceIndex.isDefined) {
        q
      } else {
        q.atSourceIndex(from, to, fileURI)
      }
    }
  }

  @SuppressWarnings(Array("org.wartremover.warts.AsInstanceOf"))
  def const[Unknown: P]: P[Ast.Const[Ctx]] =
    P(Lexer.typedNum | Lexer.bool | Lexer.bytes | Lexer.address).map(_.asInstanceOf[Ast.Const[Ctx]])

  def createArray1[Unknown: P]: P[Ast.CreateArrayExpr[Ctx]] =
    PP("[" ~ (expr.rep(1, ",")) ~ "]") { elems =>
      Ast.CreateArrayExpr.apply(elems)
    }
  def createArray2[Unknown: P]: P[Ast.CreateArrayExpr[Ctx]] =
    PP("[" ~ (expr ~ ";" ~ nonNegativeNum("array size")) ~ "]") { case ((expr, size)) =>
      Ast.CreateArrayExpr(Seq.fill(size)(expr))
    }
  def arrayExpr[Unknown: P]: P[Ast.Expr[Ctx]] = P(createArray1 | createArray2)
  def variable[Unknown: P]: P[Ast.Variable[Ctx]] =
    PP(Lexer.ident | Lexer.constantIdent) { name =>
      Ast.Variable.apply[Ctx](name)
    }

  def variableIdOnly[Unknown: P]: P[Ast.Variable[Ctx]] =
    PP(Lexer.ident) { value =>
      Ast.Variable.apply[Ctx](value)
    }
  def alphTokenId[Unknown: P]: P[Ast.Expr[Ctx]] =
    PP(Lexer.token(Keyword.ALPH_CAPS)) { _ =>
      Ast.ALPHTokenId()
    }

  def alphAmount[Unknown: P]: P[Ast.Expr[Ctx]]                       = expr
  def tokenAmount[Unknown: P]: P[(Ast.Expr[Ctx], Ast.Expr[Ctx])]     = P(expr ~ ":" ~ expr)
  def amountList[Unknown: P]: P[Seq[(Ast.Expr[Ctx], Ast.Expr[Ctx])]] = P(tokenAmount.rep(0, ","))
  def approveAssetPerAddress[Unknown: P]: P[Ast.ApproveAsset[Ctx]] =
    PP(expr ~ "->" ~~ Index ~ amountList) { case (address, index, amounts) =>
      if (amounts.isEmpty) {
        throw CompilerError.`Expected non-empty asset(s) for address`(index, fileURI)
      }
      Ast.ApproveAsset(address, amounts)
    }
  def approveAssets[Unknown: P]: P[Seq[Ast.ApproveAsset[Ctx]]] =
    P("{" ~ approveAssetPerAddress.rep(1, ";") ~ ";".? ~ "}")
  def callAbs[Unknown: P]: P[(Ast.FuncId, Seq[Ast.ApproveAsset[Ctx]], Seq[Ast.Expr[Ctx]])] =
    P(Lexer.funcId ~ approveAssets.? ~ "(" ~ expr.rep(0, ",") ~ ")").map {
      case (funcId, approveAssets, arguments) =>
        (funcId, approveAssets.getOrElse(Seq.empty), arguments)
    }
  def callExpr[Unknown: P]: P[Ast.Expr[Ctx]] =
    PP((Lexer.typeId ~ ".").? ~ callAbs) { case (contractIdOpt, (funcId, approveAssets, expr)) =>
      contractIdOpt match {
        case Some(contractId) =>
          Ast
            .ContractStaticCallExpr(contractId, funcId, approveAssets, expr)
        case None => Ast.CallExpr(funcId, approveAssets, expr)
      }
    }
  def contractConv[Unknown: P]: P[Ast.ContractConv[Ctx]] =
    PP(Lexer.typeId ~ "(" ~ expr ~ ")") { case (typeId, expr) =>
      Ast.ContractConv(typeId, expr)
    }

  def chain[Unknown: P](p: => P[Ast.Expr[Ctx]], op: => P[Operator]): P[Ast.Expr[Ctx]] = {
    P(p ~ (op ~ p).rep).map { case (lhs, rhs) =>
      rhs.foldLeft(lhs) { case (acc, (op, right)) =>
        val sourceIndex = SourceIndex(acc.sourceIndex, right.sourceIndex)
        Ast.Binop(op, acc, right).atSourceIndex(sourceIndex)
      }
    }
  }

  def nonNegativeNum[Unknown: P](errorMsg: String): P[Int] = P(Index ~ Lexer.num ~~ Index).map {
    case (fromIndex, (value, _), endIndex) =>
      val idx = value.intValue()
      if (idx < 0) {
        throw Compiler.Error(
          s"Invalid $errorMsg: $idx",
          Some(SourceIndex(fromIndex, endIndex - fromIndex, fileURI))
        )
      }
      idx
  }

  def arrayIndex[Unknown: P]: P[Ast.Expr[Ctx]] = P(Index ~~ "[" ~ expr ~ "]" ~~ Index).map {
    case (from, expr, to) => expr.overwriteSourceIndex(from, to, fileURI)
  }

  // Optimize chained comparisons
  def expr[Unknown: P]: P[Ast.Expr[Ctx]]    = P(chain(andExpr, Lexer.opOr))
  def andExpr[Unknown: P]: P[Ast.Expr[Ctx]] = P(chain(relationExpr, Lexer.opAnd))
  def relationExpr[Unknown: P]: P[Ast.Expr[Ctx]] =
    P(arithExpr6 ~ comparison.?).flatMap {
      case (lhs, Some(op)) =>
        arithExpr6.map { rhs =>
          val sourceIndex = SourceIndex(lhs.sourceIndex, rhs.sourceIndex)
          Ast.Binop(op, lhs, rhs).atSourceIndex(sourceIndex)
        }
      case (lhs, None) => Pass(lhs)
    }
  def comparison[Unknown: P]: P[TestOperator] =
    P(Lexer.opEq | Lexer.opNe | Lexer.opLe | Lexer.opLt | Lexer.opGe | Lexer.opGt)
  def arithExpr6[Unknown: P]: P[Ast.Expr[Ctx]] =
    P(chain(arithExpr5, Lexer.opBitOr))
  def arithExpr5[Unknown: P]: P[Ast.Expr[Ctx]] =
    P(chain(arithExpr4, Lexer.opXor))
  def arithExpr4[Unknown: P]: P[Ast.Expr[Ctx]] =
    P(chain(arithExpr3, Lexer.opBitAnd))
  def arithExpr3[Unknown: P]: P[Ast.Expr[Ctx]] =
    P(chain(arithExpr2, Lexer.opSHL | Lexer.opSHR))
  def arithExpr2[Unknown: P]: P[Ast.Expr[Ctx]] =
    P(
      chain(
        arithExpr1,
        Lexer.opByteVecAdd | Lexer.opAdd | Lexer.opSub | Lexer.opModAdd | Lexer.opModSub
      )
    )
  def arithExpr1[Unknown: P]: P[Ast.Expr[Ctx]] =
    P(chain(arithExpr0, Lexer.opMul | Lexer.opDiv | Lexer.opMod | Lexer.opModMul))
  def arithExpr0[Unknown: P]: P[Ast.Expr[Ctx]] = P(chain(unaryExpr, Lexer.opExp | Lexer.opModExp))
  def unaryExpr[Unknown: P]: P[Ast.Expr[Ctx]] =
    P(arrayElementOrStructFieldSelector | PP(Lexer.opNot ~ arrayElementOrStructFieldSelector) {
      case (op, expr) =>
        Ast.UnaryOp.apply[Ctx](op, expr)
    })
  def arrayElementOrStructFieldSelector[Unknown: P]: P[Ast.Expr[Ctx]] =
    P(atom ~ P(P("." ~ Lexer.ident) | arrayIndex).rep(0)).map { case (expr, list) =>
      list.foldLeft(expr) { case (acc, e) =>
        e match {
          case index: Ast.Expr[Ctx @unchecked] =>
            Ast
              .ArrayElement(acc, index)
              .atSourceIndex(SourceIndex(acc.sourceIndex, index.sourceIndex))
          case ident: Ast.Ident =>
            Ast
              .StructFieldSelector(acc, ident)
              .atSourceIndex(SourceIndex(acc.sourceIndex, ident.sourceIndex))
        }
      }
    }
  def atom[Unknown: P]: P[Ast.Expr[Ctx]]

  def structCtor[Unknown: P]: P[Ast.StructCtor[Ctx]] =
    PP(Lexer.typeId ~ "{" ~ P(Lexer.ident ~ P(":" ~ expr).?).rep(0, ",") ~ "}") {
      case (typeId, fields) =>
        if (fields.isEmpty) {
          throw Compiler.Error(s"No field definition in struct ${typeId.name}", typeId.sourceIndex)
        }
        Ast.StructCtor(typeId, fields)
    }

  def parenExpr[Unknown: P]: P[Ast.ParenExpr[Ctx]] =
    PP("(" ~ expr ~ ")") { case (ex) =>
      Ast.ParenExpr.apply[Ctx](ex)
    }

  def ifBranchExpr[Unknown: P]: P[Ast.IfBranchExpr[Ctx]] =
    P(Lexer.token(Keyword.`if`) ~/ "(" ~ expr ~ ")" ~ expr).map { case (ifIndex, condition, expr) =>
      val sourceIndex = SourceIndex(Some(ifIndex), expr.sourceIndex)
      Ast.IfBranchExpr(condition, expr).atSourceIndex(sourceIndex)
    }
  def elseIfBranchExpr[Unknown: P]: P[Ast.IfBranchExpr[Ctx]] =
    P(Lexer.token(Keyword.`else`) ~ ifBranchExpr).map { case (elseIndex, ifBranch) =>
      val sourceIndex = SourceIndex(Some(elseIndex), ifBranch.sourceIndex)
      Ast.IfBranchExpr(ifBranch.condition, ifBranch.expr).atSourceIndex(sourceIndex)
    }
  def elseBranchExpr[Unknown: P]: P[Ast.ElseBranchExpr[Ctx]] =
    P(Lexer.token(Keyword.`else`) ~ expr).map { case (elseIndex, expr) =>
      val sourceIndex = SourceIndex(Some(elseIndex), expr.sourceIndex)
      Ast.ElseBranchExpr(expr).atSourceIndex(sourceIndex)
    }

  def ifelseExpr[Unknown: P]: P[Ast.IfElseExpr[Ctx]] =
    P(ifBranchExpr ~ elseIfBranchExpr.rep(0) ~~ Index ~ elseBranchExpr.?).map {
      case (ifBranch, elseIfBranches, _, Some(elseBranch)) =>
        val sourceIndex = SourceIndex(ifBranch.sourceIndex, elseBranch.sourceIndex)
        Ast.IfElseExpr(ifBranch +: elseIfBranches, elseBranch).atSourceIndex(sourceIndex)
      case (_, _, index, None) =>
        throw CompilerError.`Expected else statement`(index, fileURI)
    }

  def stringLiteral[Unknown: P]: P[Ast.Const[Ctx]] =
    PP("b" ~ Lexer.string) { s =>
      Ast.Const(Val.ByteVec(ByteString.fromString(s)))
    }

  def ret[Unknown: P]: P[Ast.ReturnStmt[Ctx]] =
    P(Index ~~ normalRet.rep(1) ~~ Index).map { case (fromIndex, returnStmts, endIndex) =>
      if (returnStmts.length > 1) {
        throw Compiler.Error(
          "Consecutive return statements are not allowed",
          Some(SourceIndex(fromIndex, endIndex - fromIndex, fileURI))
        )
      } else {
        returnStmts(0)
      }
    }

  def normalRet[Unknown: P]: P[Ast.ReturnStmt[Ctx]] =
    P(Lexer.token(Keyword.`return`) ~/ expr.rep(0, ",")).map { case (returnIndex, returns) =>
      val too =
        returns.lastOption.flatMap(_.sourceIndex.map(_.endIndex)).getOrElse(returnIndex.endIndex)
      Ast.ReturnStmt.apply[Ctx](returns).atSourceIndex(returnIndex.index, too, fileURI)
    }

  def stringInterpolator[Unknown: P]: P[Ast.Expr[Ctx]] =
    PP("${" ~ expr ~ "}")(identity)

  def debug[Unknown: P]: P[Ast.Debug[Ctx]] =
    P("emit" ~~ Index ~ "Debug" ~/ "(" ~ Lexer.string(() => stringInterpolator) ~ ")" ~~ Index)
      .map { case (fromIndex, (stringParts, interpolationParts), endIndex) =>
        Ast
          .Debug(
            stringParts.map(s => Val.ByteVec(ByteString.fromString(s))),
            interpolationParts
          )
          .atSourceIndex(fromIndex, endIndex, fileURI)
      }

  def anonymousVar[Unknown: P]: P[Ast.VarDeclaration] = PP("_")(_ => Ast.AnonymousVar)
  def namedVar[Unknown: P]: P[Ast.NamedVar] =
    P(Index ~ Lexer.mut ~ Lexer.ident ~~ Index).map { case (from, mutable, id, to) =>
      Ast.NamedVar(mutable, id).atSourceIndex(from, to, fileURI)
    }

  def varDeclaration[Unknown: P]: P[Ast.VarDeclaration] = P(namedVar | anonymousVar)
  def varDeclarations[Unknown: P]: P[Seq[Ast.VarDeclaration]] = P(
    varDeclaration.map(Seq(_)) | "(" ~ varDeclaration.rep(1, ",") ~ ")"
  )
  def varDef[Unknown: P]: P[Ast.VarDef[Ctx]] =
    P(Lexer.token(Keyword.let) ~ varDeclarations ~/ "=" ~ expr).map { case (from, vars, expr) =>
      val sourceIndex = SourceIndex(Some(from), expr.sourceIndex)
      Ast.VarDef(vars, expr).atSourceIndex(sourceIndex)
    }
  def structFieldAlias[Unknown: P]: P[Ast.StructFieldAlias] =
    P(Lexer.mut ~ Lexer.ident ~ P(":" ~ Lexer.ident).?).map { case (isMutable, ident, alias) =>
      Ast.StructFieldAlias(isMutable, ident, alias)
    }
  def structDestruction[Unknown: P]: P[Ast.StructDestruction[Ctx]] =
    P(
      Lexer.token(Keyword.let) ~ Lexer.typeId ~/ "{" ~ structFieldAlias.rep(
        0,
        ","
      ) ~ "}" ~ "=" ~ expr
    ).map { case (from, id, vars, expr) =>
      val sourceIndex = SourceIndex(Some(from), expr.sourceIndex)
      if (vars.isEmpty) {
        throw Compiler.Error("No variable declaration", sourceIndex)
      }
      Ast.StructDestruction(id, vars, expr).atSourceIndex(sourceIndex)
    }
  @SuppressWarnings(Array("org.wartremover.warts.IterableOps"))
  def assignmentTarget[Unknown: P]: P[Ast.AssignmentTarget[Ctx]] = PP(
    Lexer.ident ~ P(P("." ~ Lexer.ident) | arrayIndex).rep(0)
  ) { case (ident, list) =>
    if (list.isEmpty) {
      Ast.AssignmentSimpleTarget(ident)
    } else {
      val variable: Ast.Expr[Ctx] = Ast.Variable(ident).atSourceIndex(ident.sourceIndex)
      val expr = list.init.foldLeft(variable) { case (acc, e) =>
        e match {
          case index: Ast.Expr[Ctx @unchecked] =>
            Ast
              .ArrayElement(acc, index)
              .atSourceIndex(SourceIndex(acc.sourceIndex, index.sourceIndex))
          case ident: Ast.Ident =>
            Ast
              .StructFieldSelector(acc, ident)
              .atSourceIndex(SourceIndex(acc.sourceIndex, ident.sourceIndex))
        }
      }
      list.last match {
        case arrayIndex: Ast.Expr[Ctx @unchecked] =>
          Ast.AssignmentArrayElementTarget(ident, expr, arrayIndex)
        case selector: Ast.Ident => Ast.AssignmentStructFieldTarget(ident, expr, selector)
      }
    }
  }

  def assign[Unknown: P]: P[Ast.Assign[Ctx]] =
    P(assignmentTarget.rep(1, ",") ~ "=" ~ expr).map { case (targets, expr) =>
      val sourceIndex = SourceIndex(targets.headOption.flatMap(_.sourceIndex), expr.sourceIndex)
      Ast.Assign(targets, expr).atSourceIndex(sourceIndex)
    }

  @SuppressWarnings(Array("org.wartremover.warts.Recursion"))
  def parseType[Unknown: P](contractTypeCtor: Ast.TypeId => Type.NamedType): P[Type] = {
    P(
      // Lexer.primTpes currently can't have source index as they are case objects
      Lexer.typeId.map(id =>
        Lexer.primTpes.getOrElse(id.name, contractTypeCtor(id).atSourceIndex(id.sourceIndex))
      ) |
        arrayType(parseType(contractTypeCtor))
    )
  }

  // use by-name parameter because of https://github.com/com-lihaoyi/fastparse/pull/204
  def arrayType[Unknown: P](baseType: => P[Type]): P[Type] = {
    P(Index ~ "[" ~ baseType ~ ";" ~ nonNegativeNum("array size") ~ "]" ~~ Index).map {
      case (from, tpe, size, to) =>
        Type.FixedSizeArray(tpe, size).atSourceIndex(from, to, fileURI)
    }
  }
  def argument[Unknown: P](
      allowMutable: Boolean
  )(contractTypeCtor: Ast.TypeId => Type.NamedType): P[Ast.Argument] =
    P(Index ~ Lexer.unused ~ Lexer.mutMaybe(allowMutable) ~ Lexer.ident ~ ":").flatMap {
      case (fromIndex, isUnused, isMutable, ident) =>
        P(parseType(contractTypeCtor) ~~ Index).map { case (tpe, endIndex) =>
          Ast.Argument(ident, tpe, isMutable, isUnused).atSourceIndex(fromIndex, endIndex, fileURI)
        }
    }
  def funcArgument[Unknown: P]: P[Ast.Argument]   = argument(allowMutable = true)(Type.NamedType)
  def funParams[Unknown: P]: P[Seq[Ast.Argument]] = P("(" ~ funcArgument.rep(0, ",") ~ ")")
  def returnType[Unknown: P]: P[Seq[Type]]        = P(simpleReturnType | bracketReturnType)
  def simpleReturnType[Unknown: P]: P[Seq[Type]] =
    P("->" ~ parseType(Type.NamedType)).map(tpe => Seq(tpe))
  def bracketReturnType[Unknown: P]: P[Seq[Type]] =
    P("->" ~ "(" ~ parseType(Type.NamedType).rep(0, ",") ~ ")")
  def funcTmp[Unknown: P]: P[FuncDefTmp[Ctx]] =
    PP(
      annotation.rep(0) ~
        Index ~ Lexer.FuncModifier.modifiers.rep(0) ~~ Index ~ Lexer
          .token(
            Keyword.fn
          ) ~/ Lexer.funcId ~ funParams ~ returnType ~ ("{" ~ statement.rep ~ "}").?
    ) {
      case (
            annotations,
            modifiersStart,
            modifiers,
            modifiersEnd,
            _,
            funcId,
            params,
            returnType,
            statements
          ) =>
        if (modifiers.toSet.size != modifiers.length) {
          throw Compiler.Error(
            s"Duplicated function modifiers: $modifiers",
            Some(SourceIndex(modifiersStart, modifiersEnd - modifiersStart, fileURI))
          )
        } else {
          val isPublic = modifiers.contains(Lexer.FuncModifier.Pub)
          val usingAnnotation = Parser.UsingAnnotation.extractFields(
            annotations,
            Parser.UsingAnnotationFields(
              preapprovedAssets = false,
              assetsInContract = Ast.NotUseContractAssets,
              checkExternalCaller = true,
              updateFields = false,
              methodIndex = None
            )
          )
          FuncDefTmp(
            annotations,
            funcId,
            isPublic,
            usingAnnotation.preapprovedAssets,
            usingAnnotation.assetsInContract,
            usingAnnotation.checkExternalCaller,
            usingAnnotation.updateFields,
            usingAnnotation.methodIndex,
            params,
            returnType,
            statements
          )
        }
    }
  def func[Unknown: P]: P[Ast.FuncDef[Ctx]] = funcTmp.map { f =>
    if (f.useMethodIndex.nonEmpty) {
      throw Compiler.Error(
        "The `methodIndex` annotation can only be used for interface functions",
        f.id.sourceIndex
      )
    }
    Ast
      .FuncDef(
        f.annotations,
        f.id,
        f.isPublic,
        f.usePreapprovedAssets,
        f.useContractAssets,
        f.useCheckExternalCaller,
        f.useUpdateFields,
        f.useMethodIndex,
        f.args,
        f.rtypes,
        f.body
      )
      .atSourceIndex(f.sourceIndex)
  }

  def eventFields[Unknown: P]: P[Seq[Ast.EventField]] = P("(" ~ eventField.rep(0, ",") ~ ")")
  def eventDef[Unknown: P]: P[Ast.EventDef] =
    P(Lexer.token(Keyword.event) ~/ Lexer.typeId ~ eventFields ~~ Index)
      .map { case (eventIndex, typeId, fields, endIndex) =>
        if (fields.length >= Instr.allLogInstrs.length) {
          throw Compiler.Error(
            "Max 8 fields allowed for contract events",
            Some(SourceIndex(eventIndex.index, endIndex - eventIndex.index, fileURI))
          )
        }
        if (typeId.name == "Debug") {
          throw Compiler.Error("Debug is a built-in event name", typeId.sourceIndex)
        }
        Ast.EventDef(typeId, fields).atSourceIndex(eventIndex.index, endIndex, fileURI)
      }

  def funcCall[Unknown: P]: P[Ast.Statement[Ctx]] =
    (Index ~ (Lexer.typeId ~ ".").? ~ callAbs ~~ Index).map {
      case (fromIndex, contractIdOpt, (funcId, approveAssets, exprs), endIndex) =>
        contractIdOpt match {
          case Some(contractId) =>
            Ast
              .StaticContractFuncCall(contractId, funcId, approveAssets, exprs)
              .atSourceIndex(fromIndex, endIndex, fileURI)
          case None =>
            Ast.FuncCall(funcId, approveAssets, exprs).atSourceIndex(fromIndex, endIndex, fileURI)
        }
    }

  def block[Unknown: P]: P[Seq[Ast.Statement[Ctx]]]      = P("{" ~ statement.rep(1) ~ "}")
  def emptyBlock[Unknown: P]: P[Seq[Ast.Statement[Ctx]]] = P("{" ~ "}").map(_ => Seq.empty)
  def ifBranchStmt[Unknown: P]: P[Ast.IfBranchStatement[Ctx]] =
    P(Lexer.token(Keyword.`if`) ~ "(" ~ expr ~ ")" ~ block ~~ Index).map {
      case (ifIndex, condition, body, endIndex) =>
        Ast.IfBranchStatement(condition, body).atSourceIndex(ifIndex.index, endIndex, fileURI)
    }
  def elseIfBranchStmt[Unknown: P]: P[Ast.IfBranchStatement[Ctx]] =
    P(Lexer.token(Keyword.`else`) ~ ifBranchStmt).map { case (elseIndex, ifBranch) =>
      val sourceIndex = SourceIndex(Some(elseIndex), ifBranch.sourceIndex)
      Ast.IfBranchStatement(ifBranch.condition, ifBranch.body).atSourceIndex(sourceIndex)
    }
  def elseBranchStmt[Unknown: P]: P[Ast.ElseBranchStatement[Ctx]] =
    P(Lexer.token(Keyword.`else`) ~ (block | emptyBlock) ~~ Index).map {
      case (index, statement, endIndex) =>
        Ast.ElseBranchStatement(statement).atSourceIndex(index.index, endIndex, fileURI)
    }
  def ifelseStmt[Unknown: P]: P[Ast.IfElseStatement[Ctx]] =
    P(ifBranchStmt ~ elseIfBranchStmt.rep(0) ~ elseBranchStmt.?)
      .map { case (ifBranch, elseIfBranches, elseBranchOpt) =>
        if (elseIfBranches.nonEmpty && elseBranchOpt.isEmpty) {
          throw Compiler.Error(
            "If ... else if constructs should be terminated with an else statement",
            ifBranch.sourceIndex
          )
        }
        Ast.IfElseStatement(ifBranch +: elseIfBranches, elseBranchOpt)
      }

  def whileStmt[Unknown: P]: P[Ast.While[Ctx]] =
    P(Lexer.token(Keyword.`while`) ~/ "(" ~ expr ~ ")" ~ block ~~ Index).map {
      case (whileIndex, expr, block, endIndex) =>
        Ast.While(expr, block).atSourceIndex(whileIndex.index, endIndex, fileURI)
    }

  @SuppressWarnings(Array("org.wartremover.warts.OptionPartial"))
  def forLoopStmt[Unknown: P]: P[Ast.ForLoop[Ctx]] =
    P(
      Lexer.token(
        Keyword.`for`
      ) ~/ "(" ~ statement.? ~ ";" ~ expr ~ ";" ~ statement.? ~ ")" ~ block ~~ Index
    )
      .map { case (forIndex, initializeOpt, condition, updateOpt, body, endIndex) =>
        if (initializeOpt.isEmpty) {
          throw Compiler.Error("No initialize statement in for loop", Some(forIndex))
        }
        if (updateOpt.isEmpty) {
          throw Compiler.Error("No update statement in for loop", Some(forIndex))
        }
        Ast
          .ForLoop(initializeOpt.get, condition, updateOpt.get, body)
          .atSourceIndex(forIndex.index, endIndex, fileURI)
      }

  def statement[Unknown: P]: P[Ast.Statement[Ctx]]

  def contractField[Unknown: P](allowMutable: Boolean): P[Ast.Argument] =
    argument(allowMutable)(Type.NamedType)

  def templateParams[Unknown: P]: P[Seq[Ast.Argument]] =
    P("(" ~ contractField(allowMutable = false).rep(0, ",") ~ ")")

  def field[Unknown: P]: P[(Ast.Ident, Type)] = P(Lexer.ident ~ ":").flatMap { ident =>
    parseType(Type.NamedType).map { tpe => (ident, tpe) }
  }

  def eventField[Unknown: P]: P[Ast.EventField] = P(Index ~ field ~~ Index).map {
    case (from, (ident, tpe), to) =>
      Ast.EventField(ident, tpe).atSourceIndex(from, to, fileURI)
  }

  def structField[Unknown: P]: P[Ast.StructField] = PP(
    Lexer.mut ~ Lexer.ident ~ ":" ~ parseType(Type.NamedType)
  ) { case (mutable, ident, tpe) =>
    Ast.StructField(ident, mutable, tpe)
  }
  def rawStruct[Unknown: P]: P[Ast.Struct] =
    PP(Lexer.token(Keyword.struct) ~/ Lexer.typeId ~ "{" ~ structField.rep(0, ",") ~ "}" ~~ Index) {
      case (structIndex, id, fields, endIndex) =>
        val sourceIndex = SourceIndex(structIndex.index, endIndex - structIndex.index, fileURI)
        if (fields.isEmpty) {
          throw Compiler.Error(s"No field definition in struct ${id.name}", Some(sourceIndex))
        }
        Ast.UniqueDef.checkDuplicates(fields, "struct fields")
        Ast.Struct(id, fields).atSourceIndex(Some(sourceIndex))
    }
  def struct[Unknown: P]: P[Ast.Struct] = P(Start ~ rawStruct ~ End)

  def enforceUsingContractAssets[Unknown: P]: P[Ast.AnnotationField[Ctx]] =
    P(Index ~ Parser.UsingAnnotation.useContractAssetsKey ~ "=" ~ Index ~ "enforced" ~~ Index)
      .map { case (from, valueFrom, to) =>
        Ast
          .AnnotationField(
            Ast.Ident(Parser.UsingAnnotation.useContractAssetsKey),
            Ast.Const[Ctx](Val.Enforced).atSourceIndex(valueFrom, to, fileURI)
          )
          .atSourceIndex(from, to, fileURI)
      }
  def annotationField[Unknown: P]: P[Ast.AnnotationField[Ctx]] =
    P(Index ~ Lexer.ident ~ "=" ~ expr ~~ Index).map {
      case (fromIndex, ident, expr: Ast.Const[_], endIndex) =>
        Ast.AnnotationField(ident, expr).atSourceIndex(fromIndex, endIndex, fileURI)
      case (_, _, expr, _) =>
        throw Compiler.Error(
          s"Expect const value for annotation field, got ${expr}",
          expr.sourceIndex
        )
    }
  def annotationFields[Unknown: P]: P[Seq[Ast.AnnotationField[Ctx]]] =
    P("(" ~ (enforceUsingContractAssets | annotationField).rep(1, ",") ~ ")")
  def annotation[Unknown: P]: P[Ast.Annotation[Ctx]] =
    P(Index ~ "@" ~ Lexer.ident ~ annotationFields.? ~~ Index).map {
      case (fromIndex, id, fieldsOpt, endIndex) =>
        Ast
          .Annotation(id, fieldsOpt.getOrElse(Seq.empty))
          .atSourceIndex(fromIndex, endIndex, fileURI)
    }
}

final case class FuncDefTmp[Ctx <: StatelessContext](
    annotations: Seq[Annotation[Ctx]],
    id: FuncId,
    isPublic: Boolean,
    usePreapprovedAssets: Boolean,
    useContractAssets: Ast.ContractAssetsAnnotation,
    useCheckExternalCaller: Boolean,
    useUpdateFields: Boolean,
    useMethodIndex: Option[Int],
    args: Seq[Argument],
    rtypes: Seq[Type],
    body: Option[Seq[Statement[Ctx]]]
) extends Ast.Positioned

object Parser {

  sealed trait RalphAnnotation[T] {
    def id: String
    def keys: AVector[String]
    def validate[Ctx <: StatelessContext](
        annotations: Seq[Ast.Annotation[Ctx]]
    ): Option[Annotation[Ctx]] = {
      annotations.find(_.id.name != id) match {
        case Some(annotation) =>
          throw Compiler.Error(
            s"Invalid annotation, expect @$id annotation",
            annotation.sourceIndex
          )
        case None => ()
      }
      annotations.headOption match {
        case result @ Some(annotation) =>
          val duplicateKeys = keys.filter(key => annotation.fields.count(_.ident.name == key) > 1)
          if (duplicateKeys.nonEmpty) {
            throw Compiler.Error(
              s"These keys are defined multiple times: ${duplicateKeys.mkString(",")}",
              annotation.sourceIndex
            )
          }
          val invalidKeys = annotation.fields.filter(f => !keys.contains(f.ident.name))
          if (invalidKeys.nonEmpty) {
            throw Compiler.Error(
              s"Invalid keys for @$id annotation: ${invalidKeys.map(_.ident.name).mkString(",")}",
              annotation.sourceIndex
            )
          }
          result
        case None => None
      }
    }

    final def extractField[V <: Val, Ctx <: StatelessContext](
        annotation: Ast.Annotation[Ctx],
        key: String,
        tpe: Val.Type
    ): Option[V] = {
      annotation.fields.find(_.ident.name == key) match {
        case Some(Ast.AnnotationField(_, Ast.Const(value: V @unchecked))) if tpe == value.tpe =>
          Some(value)
        case Some(field) =>
          throw Compiler.Error(s"Expect $tpe for $key in annotation @$id", field.sourceIndex)
        case None => None
      }
    }

    final def extractField[V <: Val, Ctx <: StatelessContext](
        annotation: Ast.Annotation[Ctx],
        key: String,
        default: V
    ): V = {
      extractField[V, Ctx](annotation, key, default.tpe).getOrElse(default)
    }

    final def extractFields[Ctx <: StatelessContext](
        annotations: Seq[Ast.Annotation[Ctx]],
        default: T
    ): T = {
      validate(annotations).map(extractFields(_, default)).getOrElse(default)
    }
    def extractFields[Ctx <: StatelessContext](annotation: Ast.Annotation[Ctx], default: T): T
  }

  final case class UsingAnnotationFields(
      preapprovedAssets: Boolean,
      assetsInContract: Ast.ContractAssetsAnnotation,
      checkExternalCaller: Boolean,
      updateFields: Boolean,
      methodIndex: Option[Int]
  )

  object UsingAnnotation extends RalphAnnotation[UsingAnnotationFields] {
    val id: String                = "using"
    val usePreapprovedAssetsKey   = "preapprovedAssets"
    val useContractAssetsKey      = "assetsInContract"
    val useCheckExternalCallerKey = "checkExternalCaller"
    val useUpdateFieldsKey        = "updateFields"
    val useMethodIndexKey         = "methodIndex"
    val keys: AVector[String] = AVector(
      usePreapprovedAssetsKey,
      useContractAssetsKey,
      useCheckExternalCallerKey,
      useUpdateFieldsKey,
      useMethodIndexKey
    )

    private def extractUseContractAsset[Ctx <: StatelessContext](
        annotation: Annotation[Ctx]
    ): Ast.ContractAssetsAnnotation = {
      annotation.fields.find(_.ident.name == useContractAssetsKey) match {
        case Some(field @ Ast.AnnotationField(_, const)) =>
          const.v match {
            case Val.False    => Ast.NotUseContractAssets
            case Val.True     => Ast.UseContractAssets
            case Val.Enforced => Ast.EnforcedUseContractAssets
            case _ =>
              throw Compiler.Error(
                "Invalid assetsInContract annotation, expected true/false/enforced",
                field.sourceIndex
              )
          }
        case None => Ast.NotUseContractAssets
      }
    }

    def extractFields[Ctx <: StatelessContext](
        annotation: Ast.Annotation[Ctx],
        default: UsingAnnotationFields
    ): UsingAnnotationFields = {
      val methodIndex =
        extractField[Val.U256, Ctx](annotation, useMethodIndexKey, Val.U256).flatMap(_.v.toInt)
      methodIndex match {
        case Some(index) =>
          if (index < 0 || index > 0xff) {
            throw Compiler.Error(
              s"Invalid method index $index, expecting a value in the range [0, 0xff]",
              annotation.fields.find(_.ident.name == useMethodIndexKey).flatMap(_.sourceIndex)
            )
          }
        case None => ()
      }
      UsingAnnotationFields(
        extractField(annotation, usePreapprovedAssetsKey, Val.Bool(default.preapprovedAssets)).v,
        extractUseContractAsset(annotation),
        extractField(
          annotation,
          useCheckExternalCallerKey,
          Val.Bool(default.checkExternalCaller)
        ).v,
        extractField(annotation, useUpdateFieldsKey, Val.Bool(default.updateFields)).v,
        methodIndex
      )
    }
  }

  final case class InterfaceStdFields(id: ByteString)

  object InterfaceStdAnnotation extends RalphAnnotation[Option[InterfaceStdFields]] {
    val id: String            = "std"
    val keys: AVector[String] = AVector("id")

    def extractFields[Ctx <: StatelessContext](
        annotation: Annotation[Ctx],
        default: Option[InterfaceStdFields]
    ): Option[InterfaceStdFields] = {
      extractField[Val.ByteVec, Ctx](annotation, keys(0), Val.ByteVec).map { stdId =>
        if (stdId.bytes.isEmpty) {
          throw Compiler.Error(
            "The field id of the @std annotation must be a non-empty ByteVec",
            annotation.sourceIndex
          )
        }
        InterfaceStdFields(Ast.StdInterfaceIdPrefix ++ stdId.bytes)
      }
    }
  }

  final case class ContractStdFields(enabled: Boolean)

  object ContractStdAnnotation extends RalphAnnotation[Option[ContractStdFields]] {
    val id: String            = "std"
    val keys: AVector[String] = AVector("enabled")

    def extractFields[Ctx <: StatelessContext](
        annotation: Annotation[Ctx],
        default: Option[ContractStdFields]
    ): Option[ContractStdFields] = {
      extractField[Val.Bool, Ctx](annotation, keys(0), Val.Bool).map(field =>
        ContractStdFields(field.v)
      )
    }
  }
}

@SuppressWarnings(
  Array(
    "org.wartremover.warts.JavaSerializable",
    "org.wartremover.warts.Product",
    "org.wartremover.warts.Serializable"
  )
)
class StatelessParser(val fileURI: Option[java.net.URI]) extends Parser[StatelessContext] {
  def atom[Unknown: P]: P[Ast.Expr[StatelessContext]] =
    P(
      const | stringLiteral | alphTokenId | callExpr | contractConv |
        structCtor | variable | parenExpr | arrayExpr | ifelseExpr
    )

  def statement[Unknown: P]: P[Ast.Statement[StatelessContext]] =
    P(
      varDef | structDestruction | assign | debug | funcCall | ifelseStmt | whileStmt | forLoopStmt | ret
    )

  def assetScript[Unknown: P]: P[Ast.AssetScript] =
    P(
      Start ~ rawStruct.rep(0) ~ Lexer.token(Keyword.AssetScript) ~/ Lexer.typeId ~
        templateParams.? ~ "{" ~ func.rep(1) ~ "}" ~~ Index ~ rawStruct.rep(0) ~ endOfInput(fileURI)
    ).map { case (defs0, assetIndex, typeId, templateVars, funcs, endIndex, defs1) =>
      Ast
        .AssetScript(typeId, templateVars.getOrElse(Seq.empty), funcs, defs0 ++ defs1)
        .atSourceIndex(assetIndex.index, endIndex, fileURI)
    }
}

@SuppressWarnings(
  Array(
    "org.wartremover.warts.JavaSerializable",
    "org.wartremover.warts.Product",
    "org.wartremover.warts.Serializable"
  )
)
class StatefulParser(val fileURI: Option[java.net.URI]) extends Parser[StatefulContext] {
  def atom[Unknown: P]: P[Ast.Expr[StatefulContext]] =
    P(
      const | stringLiteral | alphTokenId | callExpr | contractCallExpr | contractConv |
        enumFieldSelector | structCtor | variable | parenExpr | arrayExpr | ifelseExpr
    )

  def contractCallExpr[Unknown: P]: P[Ast.Expr[StatefulContext]] =
    P(Index ~ (callExpr | contractConv | variableIdOnly) ~ ("." ~ callAbs).rep(1) ~~ Index).map {
      case (fromIndex, obj, callAbss, endIndex) =>
        callAbss.foldLeft(obj)((acc, callAbs) => {
          val (funcId, approveAssets, arguments) = callAbs
          Ast
            .ContractCallExpr(acc, funcId, approveAssets, arguments)
            .atSourceIndex(fromIndex, endIndex, fileURI)
        })
    }

  @SuppressWarnings(Array("org.wartremover.warts.IterableOps"))
  def contractCall[Unknown: P]: P[Ast.Statement[StatefulContext]] =
    P(Index ~ (callExpr | contractConv | variableIdOnly) ~ ("." ~ callAbs).rep(1) ~~ Index).map {
      case (fromIndex, obj, callAbss, endIndex) =>
        val base = callAbss.init.foldLeft(obj)((acc, callAbs) => {
          val (funcId, approveAssets, arguments) = callAbs
          Ast
            .ContractCallExpr(acc, funcId, approveAssets, arguments)
            .atSourceIndex(fromIndex, endIndex, fileURI)
        })
        val (funcId, approveAssets, arguments) = callAbss.last
        Ast
          .ContractCall(base, funcId, approveAssets, arguments)
          .atSourceIndex(fromIndex, endIndex, fileURI)
    }

  def statement[Unknown: P]: P[Ast.Statement[StatefulContext]] =
    P(
      varDef | structDestruction | assign | debug | funcCall | contractCall | ifelseStmt | whileStmt | forLoopStmt | ret | emitEvent
    )

  def contractFields[Unknown: P]: P[Seq[Ast.Argument]] =
    P(
      "(" ~ contractField(allowMutable = true).rep(0, ",") ~ ")"
    )

  def rawTxScript[Unknown: P]: P[Ast.TxScript] =
    P(
      annotation.rep ~
        Lexer.token(
          Keyword.TxScript
        ) ~/ Lexer.typeId ~ templateParams.? ~ "{" ~~ Index ~ statement
          .rep(0) ~ func
          .rep(0) ~ "}"
        ~~ Index
    )
      .map {
        case (
              annotations,
              scriptIndex,
              typeId,
              templateVars,
              mainStmtsIndex,
              mainStmts,
              funcs,
              endIndex
            ) =>
          if (mainStmts.isEmpty) {
            throw CompilerError.`Expected main statements`(
              typeId,
              mainStmtsIndex,
              fileURI
            )
          } else {
            val usingAnnotation = Parser.UsingAnnotation.extractFields(
              annotations,
              Parser.UsingAnnotationFields(
                preapprovedAssets = true,
                assetsInContract = Ast.NotUseContractAssets,
                checkExternalCaller = true,
                updateFields = false,
                methodIndex = None
              )
            )
            val mainFunc = Ast.FuncDef.main(
              mainStmts,
              usingAnnotation.preapprovedAssets,
              usingAnnotation.assetsInContract,
              usingAnnotation.updateFields
            )
            Ast
              .TxScript(typeId, templateVars.getOrElse(Seq.empty), mainFunc +: funcs)
              .atSourceIndex(scriptIndex.index, endIndex, fileURI)
          }
      }
  def txScript[Unknown: P]: P[Ast.TxScript] = P(Start ~ rawTxScript ~ End)

  def inheritanceTemplateVariable[Unknown: P]: P[Seq[Ast.Ident]] =
    P("<" ~ Lexer.ident.rep(1, ",") ~ ">").?.map(_.getOrElse(Seq.empty))
  def inheritanceFields[Unknown: P]: P[Seq[Ast.Ident]] =
    P("(" ~ Lexer.ident.rep(0, ",") ~ ")")
  def contractInheritance[Unknown: P]: P[Ast.ContractInheritance] =
    P(Index ~ Lexer.typeId ~ inheritanceFields ~~ Index).map {
      case (startIndex, typeId, fields, endIndex) =>
        Ast.ContractInheritance(typeId, fields).atSourceIndex(startIndex, endIndex, fileURI)
    }

  def interfaceImplementing[Unknown: P]: P[Seq[Ast.Inheritance]] =
    P(Lexer.token(Keyword.implements) ~ (interfaceInheritance.rep(1, ","))).map {
      case (_, inheritances) => inheritances
    }

  def contractExtending[Unknown: P]: P[Seq[Ast.Inheritance]] =
    P(
      (Lexer.token(Keyword.`extends`) | Lexer.token(Keyword.`embeds`)) ~
        contractInheritance.rep(1, ",")
    ).map { case (_, extendings) => extendings }

  def contractInheritances[Unknown: P]: P[Seq[Ast.Inheritance]] = {
    P(Index ~ contractExtending.? ~ interfaceImplementing.? ~~ Index).map {
      case (fromIndex, extendingsOpt, implementingOpt, endIndex) => {
        val implementedInterfaces = implementingOpt.getOrElse(Seq.empty)
        if (implementedInterfaces.length > 1) {
          val interfaceNames = implementedInterfaces.map(_.parentId.name).mkString(", ")
          throw Compiler.Error(
            s"Contract only supports implementing single interface: $interfaceNames",
            Some(SourceIndex(fromIndex, endIndex - fromIndex, fileURI))
          )
        }

        extendingsOpt.getOrElse(Seq.empty) ++ implementedInterfaces
      }
    }
  }

  def constantVarDef[Unknown: P]: P[Ast.ConstantVarDef[StatefulContext]] =
<<<<<<< HEAD
    P(Lexer.token(Keyword.const) ~/ Lexer.constantIdent ~ "=" ~ expr)
      .map { case (from, ident, expr) =>
        val sourceIndex = SourceIndex(Some(from), expr.sourceIndex)
        Ast.ConstantVarDef(ident, expr).atSourceIndex(sourceIndex)
=======
    PP(Lexer.token(Keyword.const) ~/ Lexer.constantIdent ~ "=" ~ atom) { case (_, ident, value) =>
      value match {
        case v: Ast.Const[_] =>
          Ast.ConstantVarDef(ident, v)
        case v: Ast.CreateArrayExpr[_] =>
          throwConstantVarDefException("arrays", v.sourceIndex)
        case v: Ast.StructCtor[_] =>
          throwConstantVarDefException("structs", v.sourceIndex)
        case v: Ast.ContractConv[_] =>
          throwConstantVarDefException("contract instances", v.sourceIndex)
        case v: Ast.Positioned =>
          throwConstantVarDefException("other expressions", v.sourceIndex)
>>>>>>> a0d6afee
      }

  def enumFieldSelector[Unknown: P]: P[Ast.EnumFieldSelector[StatefulContext]] =
    PP(Lexer.typeId ~ "." ~ Lexer.constantIdent) { case (enumId, field) =>
      Ast.EnumFieldSelector(enumId, field)
    }

  def enumField[Unknown: P]: P[Ast.EnumField[StatefulContext]] =
    PP(Lexer.constantIdent ~ "=" ~ (const | stringLiteral)) { case (ident, value) =>
      Ast.EnumField(ident, value)
    }
  def rawEnumDef[Unknown: P]: P[Ast.EnumDef[StatefulContext]] =
    PP(Lexer.token(Keyword.`enum`) ~/ Lexer.typeId ~ "{" ~ enumField.rep ~ "}") {
      case (enumIndex, id, fields) =>
        if (fields.length == 0) {
          val sourceIndex = SourceIndex(Some(enumIndex), id.sourceIndex)
          throw Compiler.Error(s"No field definition in Enum ${id.name}", sourceIndex)
        }
        Ast.UniqueDef.checkDuplicates(fields, "enum fields")
        if (fields.distinctBy(_.value.v.tpe).size != 1) {
          throw Compiler.Error(s"Fields have different types in Enum ${id.name}", id.sourceIndex)
        }
        if (fields.distinctBy(_.value.v).size != fields.length) {
          throw Compiler.Error(s"Fields have the same value in Enum ${id.name}", id.sourceIndex)
        }
        Ast.EnumDef(id, fields)
    }
  def enumDef[Unknown: P]: P[Ast.EnumDef[StatefulContext]] = P(Start ~ rawEnumDef ~ End)

  // scalastyle:off method.length
  @SuppressWarnings(Array("org.wartremover.warts.AsInstanceOf"))
  def rawContract[Unknown: P]: P[Ast.Contract] =
    P(
      annotation.rep ~ Index ~ Lexer.`abstract` ~ Lexer.token(
        Keyword.Contract
      ) ~/ Lexer.typeId ~ contractFields ~
        contractInheritances.? ~ "{" ~ (eventDef | constantVarDef | rawEnumDef | func).rep ~ "}"
        ~~ Index
    ).map {
      case (
            annotations,
            fromIndex,
            isAbstract,
            _,
            typeId,
            fields,
            contractInheritances,
            statements,
            endIndex
          ) =>
        val contractStdAnnotation = Parser.ContractStdAnnotation.extractFields(annotations, None)
        val funcs                 = ArrayBuffer.empty[Ast.FuncDef[StatefulContext]]
        val events                = ArrayBuffer.empty[Ast.EventDef]
        val constantVars          = ArrayBuffer.empty[Ast.ConstantVarDef[StatefulContext]]
<<<<<<< HEAD
        val enums                 = ArrayBuffer.empty[Ast.EnumDef]
=======
        val enums                 = ArrayBuffer.empty[Ast.EnumDef[StatefulContext]]
>>>>>>> a0d6afee

        statements.foreach {
          case e: Ast.EventDef =>
            if (constantVars.nonEmpty || funcs.nonEmpty || enums.nonEmpty) {
              throwContractStmtsOutOfOrderException(e.sourceIndex)
            }
            events += e
<<<<<<< HEAD
          case c: Ast.ConstantVarDef[StatefulContext @unchecked] =>
=======
          case c: Ast.ConstantVarDef[_] =>
>>>>>>> a0d6afee
            if (funcs.nonEmpty || enums.nonEmpty) {
              throwContractStmtsOutOfOrderException(c.sourceIndex)
            }
            constantVars += c.asInstanceOf[Ast.ConstantVarDef[StatefulContext]]
          case e: Ast.EnumDef[_] =>
            if (funcs.nonEmpty) {
              throwContractStmtsOutOfOrderException(e.sourceIndex)
            }
            enums += e.asInstanceOf[Ast.EnumDef[StatefulContext]]
          case f: Ast.FuncDef[_] =>
            funcs += f.asInstanceOf[Ast.FuncDef[StatefulContext]]
          case _ =>
        }

        Ast
          .Contract(
            contractStdAnnotation.map(_.enabled),
            None,
            isAbstract,
            typeId,
            Seq.empty,
            fields,
            funcs.toSeq,
            events.toSeq,
            constantVars.toSeq,
            enums.toSeq,
            contractInheritances.getOrElse(Seq.empty)
          )
          .atSourceIndex(fromIndex, endIndex, fileURI)
    }
  // scalastyle:on method.length

  private def throwContractStmtsOutOfOrderException(sourceIndex: Option[SourceIndex]) = {
    throw Compiler.Error(
      "Contract statements should be in the order of `events`, `consts`, `enums` and `methods`",
      sourceIndex
    )
  }

  def contract[Unknown: P]: P[Ast.Contract] = P(Start ~ rawContract ~ End)

  @SuppressWarnings(Array("org.wartremover.warts.IterableOps"))
  def interfaceInheritance[Unknown: P]: P[Ast.InterfaceInheritance] =
    P(Lexer.typeId).map(typeId =>
      Ast.InterfaceInheritance(typeId).atSourceIndex(typeId.sourceIndex)
    )
  def interfaceFunc[Unknown: P]: P[Ast.FuncDef[StatefulContext]] = {
    funcTmp.map { f =>
      f.body match {
        case None =>
          Ast
            .FuncDef(
              f.annotations,
              f.id,
              f.isPublic,
              f.usePreapprovedAssets,
              f.useContractAssets,
              f.useCheckExternalCaller,
              f.useUpdateFields,
              f.useMethodIndex,
              f.args,
              f.rtypes,
              None
            )
            .atSourceIndex(f.sourceIndex)
        case _ =>
          throw Compiler.Error(
            s"Interface function ${f.id.name} should not have function body",
            f.sourceIndex
          )
      }
    }
  }
  def rawInterface[Unknown: P]: P[Ast.ContractInterface] =
    P(
      annotation.rep ~ Lexer.token(Keyword.Interface) ~/ Lexer.typeId ~
        (Lexer.token(Keyword.`extends`) ~/ interfaceInheritance.rep(1, ",")).? ~
        "{" ~ eventDef.rep ~ interfaceFunc.rep ~ "}"
        ~~ Index
    ).map { case (annotations, fromIndex, typeId, inheritances, events, funcs, endIndex) =>
      inheritances match {
        case Some((index, parents)) if parents.length > 1 =>
          throw Compiler.Error(
            s"Interface only supports single inheritance: ${parents.map(_.parentId.name).mkString(", ")}",
            Some(index)
          )
        case _ => ()
      }
      if (funcs.length < 1) {
        throw Compiler.Error(
          s"No function definition in Interface ${typeId.name}",
          typeId.sourceIndex
        )
      }
      val stdIdOpt = Parser.InterfaceStdAnnotation.extractFields(annotations, None)
      Ast
        .ContractInterface(
          stdIdOpt.map(stdId => Val.ByteVec(stdId.id)),
          typeId,
          funcs,
          events,
          inheritances.map { case (_, inher) => inher }.getOrElse(Seq.empty)
        )
        .atSourceIndex(fromIndex.index, endIndex, fileURI)
    }
  def interface[Unknown: P]: P[Ast.ContractInterface] = P(Start ~ rawInterface ~ End)

  private def entities[Unknown: P]: P[Ast.Entity] = P(
    rawTxScript | rawContract | rawInterface | rawStruct
  )

  @SuppressWarnings(Array("org.wartremover.warts.AsInstanceOf"))
  def multiContract[Unknown: P]: P[Ast.MultiContract] =
    P(Start ~~ Index ~ entities.rep(1) ~~ Index ~ End)
      .map { case (fromIndex, defs, endIndex) =>
        val contracts = defs
          .filter(_.isInstanceOf[Ast.ContractWithState])
          .asInstanceOf[Seq[Ast.ContractWithState]]
        val structs = defs.filter(_.isInstanceOf[Ast.Struct]).asInstanceOf[Seq[Ast.Struct]]
        Ast.MultiContract(contracts, structs, None).atSourceIndex(fromIndex, endIndex, fileURI)
      }

  def state[Unknown: P]: P[Seq[Ast.Const[StatefulContext]]] =
    P("[" ~ constOrArray.rep(0, ",") ~ "]").map(_.flatten)

  @SuppressWarnings(Array("org.wartremover.warts.Recursion"))
  def constOrArray[Unknown: P]: P[Seq[Ast.Const[StatefulContext]]] = P(
    const.map(Seq(_)) |
      P("[" ~ constOrArray.rep(0, ",").map(_.flatten) ~ "]") |
      P("[" ~ constOrArray ~ ";" ~ nonNegativeNum("array size") ~ "]").map { case (consts, size) =>
        (0 until size).flatMap(_ => consts)
      }
  )

  def emitEvent[Unknown: P]: P[Ast.EmitEvent[StatefulContext]] =
    P(Index ~ "emit" ~ Lexer.typeId ~ "(" ~ expr.rep(0, ",") ~ ")" ~~ Index)
      .map { case (fromIndex, typeId, exprs, endIndex) =>
        Ast.EmitEvent(typeId, exprs).atSourceIndex(fromIndex, endIndex, fileURI)
      }
}<|MERGE_RESOLUTION|>--- conflicted
+++ resolved
@@ -960,25 +960,10 @@
   }
 
   def constantVarDef[Unknown: P]: P[Ast.ConstantVarDef[StatefulContext]] =
-<<<<<<< HEAD
     P(Lexer.token(Keyword.const) ~/ Lexer.constantIdent ~ "=" ~ expr)
       .map { case (from, ident, expr) =>
         val sourceIndex = SourceIndex(Some(from), expr.sourceIndex)
         Ast.ConstantVarDef(ident, expr).atSourceIndex(sourceIndex)
-=======
-    PP(Lexer.token(Keyword.const) ~/ Lexer.constantIdent ~ "=" ~ atom) { case (_, ident, value) =>
-      value match {
-        case v: Ast.Const[_] =>
-          Ast.ConstantVarDef(ident, v)
-        case v: Ast.CreateArrayExpr[_] =>
-          throwConstantVarDefException("arrays", v.sourceIndex)
-        case v: Ast.StructCtor[_] =>
-          throwConstantVarDefException("structs", v.sourceIndex)
-        case v: Ast.ContractConv[_] =>
-          throwConstantVarDefException("contract instances", v.sourceIndex)
-        case v: Ast.Positioned =>
-          throwConstantVarDefException("other expressions", v.sourceIndex)
->>>>>>> a0d6afee
       }
 
   def enumFieldSelector[Unknown: P]: P[Ast.EnumFieldSelector[StatefulContext]] =
@@ -1033,11 +1018,7 @@
         val funcs                 = ArrayBuffer.empty[Ast.FuncDef[StatefulContext]]
         val events                = ArrayBuffer.empty[Ast.EventDef]
         val constantVars          = ArrayBuffer.empty[Ast.ConstantVarDef[StatefulContext]]
-<<<<<<< HEAD
-        val enums                 = ArrayBuffer.empty[Ast.EnumDef]
-=======
         val enums                 = ArrayBuffer.empty[Ast.EnumDef[StatefulContext]]
->>>>>>> a0d6afee
 
         statements.foreach {
           case e: Ast.EventDef =>
@@ -1045,11 +1026,7 @@
               throwContractStmtsOutOfOrderException(e.sourceIndex)
             }
             events += e
-<<<<<<< HEAD
-          case c: Ast.ConstantVarDef[StatefulContext @unchecked] =>
-=======
           case c: Ast.ConstantVarDef[_] =>
->>>>>>> a0d6afee
             if (funcs.nonEmpty || enums.nonEmpty) {
               throwContractStmtsOutOfOrderException(c.sourceIndex)
             }
