// Copyright 2018 The Alephium Authors
// This file is part of the alephium project.
//
// The library is free software: you can redistribute it and/or modify
// it under the terms of the GNU Lesser General Public License as published by
// the Free Software Foundation, either version 3 of the License, or
// (at your option) any later version.
//
// The library is distributed in the hope that it will be useful,
// but WITHOUT ANY WARRANTY; without even the implied warranty of
// MERCHANTABILITY or FITNESS FOR A PARTICULAR PURPOSE. See the
// GNU Lesser General Public License for more details.
//
// You should have received a copy of the GNU Lesser General Public License
// along with the library. If not, see <http://www.gnu.org/licenses/>.

package org.alephium.ralph

import akka.util.ByteString
import fastparse._

import org.alephium.protocol.vm.{Instr, StatefulContext, StatelessContext, Val}
import org.alephium.ralph.Ast.{Annotation, Argument, FuncId, Statement}
import org.alephium.ralph.error.CompilerError
import org.alephium.ralph.error.FastParseExtension._
import org.alephium.util.AVector

// scalastyle:off number.of.methods file.size.limit
@SuppressWarnings(
  Array(
    "org.wartremover.warts.JavaSerializable",
    "org.wartremover.warts.Product",
    "org.wartremover.warts.Serializable"
  )
)
abstract class Parser[Ctx <: StatelessContext] {
  implicit val whitespace: P[_] => P[Unit] = { implicit ctx: P[_] => Lexer.emptyChars(ctx) }

  /*
   * PP: Positioned Parser
   * Help adding source index to the result, it works well on easy case, but it fails for
   * unknown reason when parser ends with is a `.rep` or `.opt`, also with our complex `expr` parser,
   * the end index then adds the trailing spaces.
   */
  def PP[Unknown: P, A, B <: Ast.Positioned](a: => P[A])(f: A => B): P[B] = {
    P(Index ~~ a ~~ Index).map { case (from, v, to) =>
      val q = f(v)
      if (q.sourceIndex.isDefined) {
        q
      } else {
        q.atSourceIndex(from, to)
      }
    }
  }

  def value[Unknown: P]: P[Val] = P(Lexer.typedNum | Lexer.bool | Lexer.bytes | Lexer.address)
  def const[Unknown: P]: P[Ast.Const[Ctx]] = PP(value) { const =>
    Ast.Const.apply[Ctx](const)
  }

  def createArray1[Unknown: P]: P[Ast.CreateArrayExpr[Ctx]] =
    PP("[" ~ (expr.rep(1, ",")) ~ "]") { elems =>
      Ast.CreateArrayExpr.apply(elems)
    }
  def createArray2[Unknown: P]: P[Ast.CreateArrayExpr[Ctx]] =
    PP("[" ~ (expr ~ ";" ~ nonNegativeNum("array size")) ~ "]") { case ((expr, size)) =>
      Ast.CreateArrayExpr(Seq.fill(size)(expr))
    }
  def arrayExpr[Unknown: P]: P[Ast.Expr[Ctx]] = P(createArray1 | createArray2)
  def variable[Unknown: P]: P[Ast.Variable[Ctx]] =
    PP(Lexer.ident | Lexer.constantIdent) { name =>
      Ast.Variable.apply[Ctx](name)
    }

  def variableIdOnly[Unknown: P]: P[Ast.Variable[Ctx]] =
    PP(Lexer.ident) { value =>
      Ast.Variable.apply[Ctx](value)
    }
  def alphTokenId[Unknown: P]: P[Ast.Expr[Ctx]] =
    PP(Lexer.token(Keyword.ALPH_CAPS)) { _ =>
      Ast.ALPHTokenId()
    }

  def alphAmount[Unknown: P]: P[Ast.Expr[Ctx]]                       = expr
  def tokenAmount[Unknown: P]: P[(Ast.Expr[Ctx], Ast.Expr[Ctx])]     = P(expr ~ ":" ~ expr)
  def amountList[Unknown: P]: P[Seq[(Ast.Expr[Ctx], Ast.Expr[Ctx])]] = P(tokenAmount.rep(0, ","))
  def approveAssetPerAddress[Unknown: P]: P[Ast.ApproveAsset[Ctx]] =
    PP(expr ~ "->" ~~ Index ~ amountList) { case (address, index, amounts) =>
      if (amounts.isEmpty) {
        throw CompilerError.`Expected non-empty asset(s) for address`(index)
      }
      Ast.ApproveAsset(address, amounts)
    }
  def approveAssets[Unknown: P]: P[Seq[Ast.ApproveAsset[Ctx]]] =
    P("{" ~ approveAssetPerAddress.rep(1, ";") ~ ";".? ~ "}")
  def callAbs[Unknown: P]: P[(Ast.FuncId, Seq[Ast.ApproveAsset[Ctx]], Seq[Ast.Expr[Ctx]])] =
    P(Lexer.funcId ~ approveAssets.? ~ "(" ~ expr.rep(0, ",") ~ ")").map {
      case (funcId, approveAssets, arguments) =>
        (funcId, approveAssets.getOrElse(Seq.empty), arguments)
    }
  def callExpr[Unknown: P]: P[Ast.Expr[Ctx]] =
    PP((Lexer.typeId ~ ".").? ~ callAbs) { case (contractIdOpt, (funcId, approveAssets, expr)) =>
      contractIdOpt match {
        case Some(contractId) =>
          Ast
            .ContractStaticCallExpr(contractId, funcId, approveAssets, expr)
        case None => Ast.CallExpr(funcId, approveAssets, expr)
      }
    }
  def contractConv[Unknown: P]: P[Ast.ContractConv[Ctx]] =
    PP(Lexer.typeId ~ "(" ~ expr ~ ")") { case (typeId, expr) =>
      Ast.ContractConv(typeId, expr)
    }

  def chain[Unknown: P](p: => P[Ast.Expr[Ctx]], op: => P[Operator]): P[Ast.Expr[Ctx]] = {
    P(p ~ (op ~ p).rep).map { case (lhs, rhs) =>
      rhs.foldLeft(lhs) { case (acc, (op, right)) =>
        val sourceIndex = SourceIndex(acc.sourceIndex, right.sourceIndex)
        Ast.Binop(op, acc, right).atSourceIndex(sourceIndex)
      }
    }
  }

  def nonNegativeNum[Unknown: P](errorMsg: String): P[Int] = P(Index ~ Lexer.num).map {
    case (fromIndex, value) =>
      val idx = value.intValue()
      if (idx < 0) {
        throw Compiler.Error(s"Invalid $errorMsg: $idx", Some(SourceIndex(fromIndex)))
      }
      idx
  }

  def arrayIndex[Unknown: P]: P[Ast.Expr[Ctx]] = P("[" ~ expr ~ "]")

  // Optimize chained comparisons
  def expr[Unknown: P]: P[Ast.Expr[Ctx]]    = P(chain(andExpr, Lexer.opOr))
  def andExpr[Unknown: P]: P[Ast.Expr[Ctx]] = P(chain(relationExpr, Lexer.opAnd))
  def relationExpr[Unknown: P]: P[Ast.Expr[Ctx]] =
    P(arithExpr6 ~ comparison.?).flatMap {
      case (lhs, Some(op)) =>
        arithExpr6.map { rhs =>
          val sourceIndex = SourceIndex(lhs.sourceIndex, rhs.sourceIndex)
          Ast.Binop(op, lhs, rhs).atSourceIndex(sourceIndex)
        }
      case (lhs, None) => Pass(lhs)
    }
  def comparison[Unknown: P]: P[TestOperator] =
    P(Lexer.opEq | Lexer.opNe | Lexer.opLe | Lexer.opLt | Lexer.opGe | Lexer.opGt)
  def arithExpr6[Unknown: P]: P[Ast.Expr[Ctx]] =
    P(chain(arithExpr5, Lexer.opBitOr))
  def arithExpr5[Unknown: P]: P[Ast.Expr[Ctx]] =
    P(chain(arithExpr4, Lexer.opXor))
  def arithExpr4[Unknown: P]: P[Ast.Expr[Ctx]] =
    P(chain(arithExpr3, Lexer.opBitAnd))
  def arithExpr3[Unknown: P]: P[Ast.Expr[Ctx]] =
    P(chain(arithExpr2, Lexer.opSHL | Lexer.opSHR))
  def arithExpr2[Unknown: P]: P[Ast.Expr[Ctx]] =
    P(
      chain(
        arithExpr1,
        Lexer.opByteVecAdd | Lexer.opAdd | Lexer.opSub | Lexer.opModAdd | Lexer.opModSub
      )
    )
  def arithExpr1[Unknown: P]: P[Ast.Expr[Ctx]] =
    P(chain(arithExpr0, Lexer.opMul | Lexer.opDiv | Lexer.opMod | Lexer.opModMul))
  def arithExpr0[Unknown: P]: P[Ast.Expr[Ctx]] = P(chain(unaryExpr, Lexer.opExp | Lexer.opModExp))
  def unaryExpr[Unknown: P]: P[Ast.Expr[Ctx]] =
    P(arrayElementOrAtom | P(Lexer.opNot ~ arrayElementOrAtom).map { case (op, expr) =>
      Ast.UnaryOp.apply[Ctx](op, expr)
    })
  def arrayElementOrAtom[Unknown: P]: P[Ast.Expr[Ctx]] =
    P(atom ~ arrayIndex.rep(0)).map { case (expr, indexes) =>
      if (indexes.nonEmpty) {
        Ast.ArrayElement(expr, indexes)
      } else {
        expr
      }
    }
  def atom[Unknown: P]: P[Ast.Expr[Ctx]]

  def parenExpr[Unknown: P]: P[Ast.ParenExpr[Ctx]] =
    PP("(" ~ expr ~ ")") { case (ex) =>
      Ast.ParenExpr.apply[Ctx](ex)
    }

  def ifBranchExpr[Unknown: P]: P[Ast.IfBranchExpr[Ctx]] =
    PP(Lexer.token(Keyword.`if`) ~/ "(" ~ expr ~ ")" ~ expr) { case (_, condition, expr) =>
      Ast.IfBranchExpr(condition, expr)
    }
  def elseIfBranchExpr[Unknown: P]: P[Ast.IfBranchExpr[Ctx]] =
    PP(Lexer.token(Keyword.`else`) ~ ifBranchExpr) { case (_, ifBranch) =>
      ifBranch
    }
  def elseBranchExpr[Unknown: P]: P[Ast.ElseBranchExpr[Ctx]] =
    P(Lexer.token(Keyword.`else`) ~ expr).map { case (elseIndex, expr) =>
      val sourceIndex = SourceIndex(Some(elseIndex), expr.sourceIndex)
      Ast.ElseBranchExpr(expr).atSourceIndex(sourceIndex)
    }

  def ifelseExpr[Unknown: P]: P[Ast.IfElseExpr[Ctx]] =
    P(ifBranchExpr ~ elseIfBranchExpr.rep(0) ~~ Index ~ elseBranchExpr.?).map {
      case (ifBranch, elseIfBranches, _, Some(elseBranch)) =>
        val sourceIndex = SourceIndex(ifBranch.sourceIndex, elseBranch.sourceIndex)
        Ast.IfElseExpr(ifBranch +: elseIfBranches, elseBranch).atSourceIndex(sourceIndex)
      case (_, _, index, None) =>
        throw CompilerError.`Expected else statement`(index)
    }

  def stringLiteral[Unknown: P]: P[Ast.StringLiteral[Ctx]] =
    PP("b" ~ Lexer.string) { s =>
      Ast.StringLiteral(Val.ByteVec(ByteString.fromString(s)))
    }

  def ret[Unknown: P]: P[Ast.ReturnStmt[Ctx]] =
    P(Index ~~ normalRet.rep(1) ~~ Index).map { case (fromIndex, returnStmts, endIndex) =>
      if (returnStmts.length > 1) {
        throw Compiler.Error(
          "Consecutive return statements are not allowed",
          Some(SourceIndex(fromIndex, endIndex - fromIndex))
        )
      } else {
        returnStmts(0)
      }
    }

  def normalRet[Unknown: P]: P[Ast.ReturnStmt[Ctx]] =
    P(Lexer.token(Keyword.`return`) ~/ expr.rep(0, ",")).map { case (returnIndex, returns) =>
      val too =
        returns.lastOption.flatMap(_.sourceIndex.map(_.endIndex)).getOrElse(returnIndex.endIndex)
      Ast.ReturnStmt.apply[Ctx](returns).atSourceIndex(returnIndex.index, too)
    }

  def stringInterpolator[Unknown: P]: P[Ast.Expr[Ctx]] =
    PP("${" ~ expr ~ "}")(identity)

  def debug[Unknown: P]: P[Ast.Debug[Ctx]] =
    P("emit" ~~ Index ~ "Debug" ~/ "(" ~ Lexer.string(() => stringInterpolator) ~ ")" ~~ Index)
      .map { case (fromIndex, (stringParts, interpolationParts), endIndex) =>
        Ast
          .Debug(
            stringParts.map(s => Val.ByteVec(ByteString.fromString(s))),
            interpolationParts
          )
          .atSourceIndex(fromIndex, endIndex)
      }

  def anonymousVar[Unknown: P]: P[Ast.VarDeclaration] = P("_").map(_ => Ast.AnonymousVar)
  def namedVar[Unknown: P]: P[Ast.VarDeclaration] =
    P(Lexer.mut ~ Lexer.ident).map(Ast.NamedVar.tupled)

  def varDeclaration[Unknown: P]: P[Ast.VarDeclaration] = P(namedVar | anonymousVar)
  def varDeclarations[Unknown: P]: P[Seq[Ast.VarDeclaration]] = P(
    varDeclaration.map(Seq(_)) | "(" ~ varDeclaration.rep(1, ",") ~ ")"
  )
  def varDef[Unknown: P]: P[Ast.VarDef[Ctx]] =
    PP(Lexer.token(Keyword.let) ~/ varDeclarations ~ "=" ~ expr) { case (_, vars, expr) =>
      Ast.VarDef(vars, expr)
    }
  def assignmentSimpleTarget[Unknown: P]: P[Ast.AssignmentTarget[Ctx]] =
    PP(Lexer.ident)(Ast.AssignmentSimpleTarget.apply[Ctx])
  def assignmentArrayElementTarget[Unknown: P]: P[Ast.AssignmentArrayElementTarget[Ctx]] = PP(
    Lexer.ident ~ arrayIndex.rep(1)
  ) { case (ident, indexes) =>
    Ast.AssignmentArrayElementTarget[Ctx](ident, indexes)
  }
  def assignmentTarget[Unknown: P]: P[Ast.AssignmentTarget[Ctx]] = P(
    assignmentArrayElementTarget | assignmentSimpleTarget
  )

  def assign[Unknown: P]: P[Ast.Assign[Ctx]] =
    P(assignmentTarget.rep(1, ",") ~ "=" ~ expr).map { case (targets, expr) =>
      val sourceIndex = SourceIndex(targets.headOption.flatMap(_.sourceIndex), expr.sourceIndex)
      Ast.Assign(targets, expr).atSourceIndex(sourceIndex)
    }

  @SuppressWarnings(Array("org.wartremover.warts.Recursion"))
  def parseType[Unknown: P](contractTypeCtor: Ast.TypeId => Type): P[Type] = {
    P(
      Lexer.typeId.map(id => Lexer.primTpes.getOrElse(id.name, contractTypeCtor(id))) |
        arrayType(parseType(contractTypeCtor))
    )
  }

  // use by-name parameter because of https://github.com/com-lihaoyi/fastparse/pull/204
  def arrayType[Unknown: P](baseType: => P[Type]): P[Type] = {
    P("[" ~ baseType ~ ";" ~ nonNegativeNum("array size") ~ "]").map { case (tpe, size) =>
      Type.FixedSizeArray(tpe, size)
    }
  }
  def argument[Unknown: P](
      allowMutable: Boolean
  )(contractTypeCtor: (Ast.TypeId, Ast.Ident) => Type): P[Ast.Argument] =
    P(Index ~ Lexer.unused ~ Lexer.mutMaybe(allowMutable) ~ Lexer.ident ~ ":").flatMap {
      case (fromIndex, isUnused, isMutable, ident) =>
        P(parseType(contractTypeCtor(_, ident)) ~~ Index).map { case (tpe, endIndex) =>
          Ast.Argument(ident, tpe, isMutable, isUnused).atSourceIndex(fromIndex, endIndex)
        }
    }
  def funcArgument[Unknown: P]: P[Ast.Argument] = argument(allowMutable = true)(Type.Contract.local)
  def funParams[Unknown: P]: P[Seq[Ast.Argument]] = P("(" ~ funcArgument.rep(0, ",") ~ ")")
  def returnType[Unknown: P]: P[Seq[Type]]        = P(simpleReturnType | bracketReturnType)
  def simpleReturnType[Unknown: P]: P[Seq[Type]] =
    P("->" ~ parseType(Type.Contract.stack)).map(tpe => Seq(tpe))
  def bracketReturnType[Unknown: P]: P[Seq[Type]] =
    P("->" ~ "(" ~ parseType(Type.Contract.stack).rep(0, ",") ~ ")")
  def funcTmp[Unknown: P]: P[FuncDefTmp[Ctx]] =
    PP(
      annotation.rep(0) ~
        Index ~ Lexer.FuncModifier.modifiers.rep(0) ~~ Index ~ Lexer
          .token(
            Keyword.fn
          ) ~/ Lexer.funcId ~ funParams ~ returnType ~ ("{" ~ statement.rep ~ "}").?
    ) {
      case (
            annotations,
            modifiersStart,
            modifiers,
            modifiersEnd,
            _,
            funcId,
            params,
            returnType,
            statements
          ) =>
        if (modifiers.toSet.size != modifiers.length) {
          throw Compiler.Error(
            s"Duplicated function modifiers: $modifiers",
            Some(SourceIndex(modifiersStart, modifiersEnd - modifiersStart))
          )
        } else {
          val isPublic = modifiers.contains(Lexer.FuncModifier.Pub)
          val usingAnnotation = Parser.UsingAnnotation.extractFields(
            annotations,
            Parser.UsingAnnotationFields(
              preapprovedAssets = false,
              assetsInContract = false,
              checkExternalCaller = true,
              updateFields = false
            )
          )
          FuncDefTmp(
            annotations,
            funcId,
            isPublic,
            usingAnnotation.preapprovedAssets,
            usingAnnotation.assetsInContract,
            usingAnnotation.checkExternalCaller,
            usingAnnotation.updateFields,
            params,
            returnType,
            statements
          )
        }
    }
  def func[Unknown: P]: P[Ast.FuncDef[Ctx]] = funcTmp.map { f =>
    Ast
      .FuncDef(
        f.annotations,
        f.id,
        f.isPublic,
        f.usePreapprovedAssets,
        f.useContractAssets,
        f.useCheckExternalCaller,
        f.useUpdateFields,
        f.args,
        f.rtypes,
        f.body
      )
      .atSourceIndex(f.sourceIndex)
  }

  def eventFields[Unknown: P]: P[Seq[Ast.EventField]] = P("(" ~ eventField.rep(0, ",") ~ ")")
  def eventDef[Unknown: P]: P[Ast.EventDef] =
    P(Lexer.token(Keyword.event) ~/ Lexer.typeId ~ eventFields ~~ Index)
      .map { case (eventIndex, typeId, fields, endIndex) =>
        if (fields.length >= Instr.allLogInstrs.length) {
          throw Compiler.Error(
            "Max 8 fields allowed for contract events",
            Some(SourceIndex(eventIndex.index, endIndex - eventIndex.index))
          )
        }
        if (typeId.name == "Debug") {
          throw Compiler.Error("Debug is a built-in event name", typeId.sourceIndex)
        }
        Ast.EventDef(typeId, fields).atSourceIndex(eventIndex.index, endIndex)
      }

  def funcCall[Unknown: P]: P[Ast.Statement[Ctx]] =
    (Index ~ (Lexer.typeId ~ ".").? ~ callAbs ~~ Index).map {
      case (fromIndex, contractIdOpt, (funcId, approveAssets, exprs), endIndex) =>
        contractIdOpt match {
          case Some(contractId) =>
            Ast
              .StaticContractFuncCall(contractId, funcId, approveAssets, exprs)
              .atSourceIndex(fromIndex, endIndex)
          case None => Ast.FuncCall(funcId, approveAssets, exprs).atSourceIndex(fromIndex, endIndex)
        }
    }

  def block[Unknown: P]: P[Seq[Ast.Statement[Ctx]]]      = P("{" ~ statement.rep(1) ~ "}")
  def emptyBlock[Unknown: P]: P[Seq[Ast.Statement[Ctx]]] = P("{" ~ "}").map(_ => Seq.empty)
  def ifBranchStmt[Unknown: P]: P[Ast.IfBranchStatement[Ctx]] =
    P(Lexer.token(Keyword.`if`) ~ "(" ~ expr ~ ")" ~ block ~~ Index).map {
      case (ifIndex, condition, body, endIndex) =>
        Ast.IfBranchStatement(condition, body).atSourceIndex(ifIndex.index, endIndex)
    }
  def elseIfBranchStmt[Unknown: P]: P[Ast.IfBranchStatement[Ctx]] =
    P(Lexer.token(Keyword.`else`) ~ ifBranchStmt ~~ Index).map {
      case (elseIfIndex, ifBranch, endIndex) =>
        ifBranch.atSourceIndex(elseIfIndex.index, endIndex)
    }
  def elseBranchStmt[Unknown: P]: P[Ast.ElseBranchStatement[Ctx]] =
    P(Lexer.token(Keyword.`else`) ~ (block | emptyBlock) ~~ Index).map {
      case (index, statement, endIndex) =>
        Ast.ElseBranchStatement(statement).atSourceIndex(index.index, endIndex)
    }
  def ifelseStmt[Unknown: P]: P[Ast.IfElseStatement[Ctx]] =
    P(ifBranchStmt ~ elseIfBranchStmt.rep(0) ~ elseBranchStmt.?)
      .map { case (ifBranch, elseIfBranches, elseBranchOpt) =>
        if (elseIfBranches.nonEmpty && elseBranchOpt.isEmpty) {
          throw Compiler.Error(
            "If ... else if constructs should be terminated with an else statement",
            ifBranch.sourceIndex
          )
        }
        Ast.IfElseStatement(ifBranch +: elseIfBranches, elseBranchOpt)
      }

  def whileStmt[Unknown: P]: P[Ast.While[Ctx]] =
    P(Lexer.token(Keyword.`while`) ~/ "(" ~ expr ~ ")" ~ block ~~ Index).map {
      case (whileIndex, expr, block, endIndex) =>
        Ast.While(expr, block).atSourceIndex(whileIndex.index, endIndex)
    }

  @SuppressWarnings(Array("org.wartremover.warts.OptionPartial"))
  def forLoopStmt[Unknown: P]: P[Ast.ForLoop[Ctx]] =
    P(
      Lexer.token(
        Keyword.`for`
      ) ~/ "(" ~ statement.? ~ ";" ~ expr ~ ";" ~ statement.? ~ ")" ~ block ~~ Index
    )
      .map { case (forIndex, initializeOpt, condition, updateOpt, body, endIndex) =>
        if (initializeOpt.isEmpty) {
          throw Compiler.Error("No initialize statement in for loop", Some(forIndex))
        }
        if (updateOpt.isEmpty) {
          throw Compiler.Error("No update statement in for loop", Some(forIndex))
        }
        Ast
          .ForLoop(initializeOpt.get, condition, updateOpt.get, body)
          .atSourceIndex(forIndex.index, endIndex)
      }

  def statement[Unknown: P]: P[Ast.Statement[Ctx]]

  def contractField[Unknown: P](allowMutable: Boolean): P[Ast.Argument] =
    argument(allowMutable)(Type.Contract.global)

  def templateParams[Unknown: P]: P[Seq[Ast.Argument]] =
    P("(" ~ contractField(allowMutable = false).rep(0, ",") ~ ")")

  def eventField[Unknown: P]: P[Ast.EventField] =
    P(Lexer.ident ~ ":").flatMap { case (ident) =>
      parseType(typeId => Type.Contract.global(typeId, ident)).map { tpe =>
        Ast.EventField(ident, tpe)
      }
    }

  def annotationField[Unknown: P]: P[Ast.AnnotationField] =
    P(Index ~ Lexer.ident ~ "=" ~ expr ~~ Index).map {
      case (fromIndex, ident, expr: Ast.Const[_], endIndex) =>
        Ast.AnnotationField(ident, expr.v).atSourceIndex(fromIndex, endIndex)
      case (_, _, expr, _) =>
        throw Compiler.Error(
          s"Expect const value for annotation field, got ${expr}",
          expr.sourceIndex
        )
    }
  def annotationFields[Unknown: P]: P[Seq[Ast.AnnotationField]] =
    P("(" ~ annotationField.rep(1, ",") ~ ")")
  def annotation[Unknown: P]: P[Ast.Annotation] =
    P(Index ~ "@" ~ Lexer.ident ~ annotationFields.? ~~ Index).map {
      case (fromIndex, id, fieldsOpt, endIndex) =>
        Ast.Annotation(id, fieldsOpt.getOrElse(Seq.empty)).atSourceIndex(fromIndex, endIndex)
    }
}

final case class FuncDefTmp[Ctx <: StatelessContext](
    annotations: Seq[Annotation],
    id: FuncId,
    isPublic: Boolean,
    usePreapprovedAssets: Boolean,
    useContractAssets: Boolean,
    useCheckExternalCaller: Boolean,
    useUpdateFields: Boolean,
    args: Seq[Argument],
    rtypes: Seq[Type],
    body: Option[Seq[Statement[Ctx]]]
) extends Ast.Positioned

object Parser {
  sealed trait RalphAnnotation[T] {
    def id: String
    def keys: AVector[String]
    def validate(annotations: Seq[Ast.Annotation]): Unit = {
      annotations.find(_.id.name != id) match {
        case Some(annotation) =>
          throw Compiler.Error(
            s"Invalid annotation, expect @$id annotation",
            annotation.sourceIndex
          )
        case None => ()
      }
    }

    final def extractField[V <: Val](
        annotation: Ast.Annotation,
        key: String,
        tpe: Val.Type
    ): Option[V] = {
      annotation.fields.find(_.ident.name == key) match {
        case Some(Ast.AnnotationField(_, value: V @unchecked)) if tpe == value.tpe => Some(value)
        case Some(field) =>
          throw Compiler.Error(s"Expect $tpe for $key in annotation @$id", field.sourceIndex)
        case None => None
      }
    }

    final def extractField[V <: Val](annotation: Ast.Annotation, key: String, default: V): V = {
      extractField[V](annotation, key, default.tpe).getOrElse(default)
    }

    final def extractFields(annotations: Seq[Ast.Annotation], default: T): T = {
      validate(annotations)
      annotations.headOption match {
        case Some(annotation) =>
          val invalidKeys = annotation.fields.filter(f => !keys.contains(f.ident.name))
          if (invalidKeys.nonEmpty) {
            throw Compiler.Error(
              s"Invalid keys for @$id annotation: ${invalidKeys.map(_.ident.name).mkString(",")}",
              annotation.sourceIndex
            )
          }
          extractFields(annotation, default)
        case None => default
      }
    }
    def extractFields(annotation: Ast.Annotation, default: T): T
  }

  final case class UsingAnnotationFields(
      preapprovedAssets: Boolean,
      assetsInContract: Boolean,
      checkExternalCaller: Boolean,
      updateFields: Boolean
  )

  object UsingAnnotation extends RalphAnnotation[UsingAnnotationFields] {
    val id: String                = "using"
    val usePreapprovedAssetsKey   = "preapprovedAssets"
    val useContractAssetsKey      = "assetsInContract"
    val useCheckExternalCallerKey = "checkExternalCaller"
    val useUpdateFieldsKey        = "updateFields"
    val keys: AVector[String] = AVector(
      usePreapprovedAssetsKey,
      useContractAssetsKey,
      useCheckExternalCallerKey,
      useUpdateFieldsKey
    )

    def extractFields(
        annotation: Ast.Annotation,
        default: UsingAnnotationFields
    ): UsingAnnotationFields = {
      UsingAnnotationFields(
        extractField(annotation, usePreapprovedAssetsKey, Val.Bool(default.preapprovedAssets)).v,
        extractField(annotation, useContractAssetsKey, Val.Bool(default.assetsInContract)).v,
        extractField(
          annotation,
          useCheckExternalCallerKey,
          Val.Bool(default.checkExternalCaller)
        ).v,
        extractField(annotation, useUpdateFieldsKey, Val.Bool(default.updateFields)).v
      )
    }
  }

  final case class InterfaceStdFields(id: ByteString)

  object InterfaceStdAnnotation extends RalphAnnotation[Option[InterfaceStdFields]] {
    val id: String            = "std"
    val keys: AVector[String] = AVector("id")

    def extractFields(
        annotation: Annotation,
        default: Option[InterfaceStdFields]
    ): Option[InterfaceStdFields] = {
      extractField[Val.ByteVec](annotation, keys(0), Val.ByteVec).map { stdId =>
        if (stdId.bytes.isEmpty) {
          throw Compiler.Error(
            "The field id of the @std annotation must be a non-empty ByteVec",
            annotation.sourceIndex
          )
        }
        InterfaceStdFields(Ast.StdInterfaceIdPrefix ++ stdId.bytes)
      }
    }
  }

  final case class ContractStdFields(enabled: Boolean)

  object ContractStdAnnotation extends RalphAnnotation[Option[ContractStdFields]] {
    val id: String            = "std"
    val keys: AVector[String] = AVector("enabled")

    def extractFields(
        annotation: Annotation,
        default: Option[ContractStdFields]
    ): Option[ContractStdFields] = {
      extractField[Val.Bool](annotation, keys(0), Val.Bool).map(field => ContractStdFields(field.v))
    }
  }
}

@SuppressWarnings(
  Array(
    "org.wartremover.warts.JavaSerializable",
    "org.wartremover.warts.Product",
    "org.wartremover.warts.Serializable"
  )
)
object StatelessParser extends Parser[StatelessContext] {
  def atom[Unknown: P]: P[Ast.Expr[StatelessContext]] =
    P(
      const | stringLiteral | alphTokenId | callExpr | contractConv | variable | parenExpr | arrayExpr | ifelseExpr
    )

  def statement[Unknown: P]: P[Ast.Statement[StatelessContext]] =
    P(varDef | assign | debug | funcCall | ifelseStmt | whileStmt | forLoopStmt | ret)

  def assetScript[Unknown: P]: P[Ast.AssetScript] =
    P(
      Start ~ Lexer.token(Keyword.AssetScript) ~/ Lexer.typeId ~ templateParams.? ~
        "{" ~ func.rep(1) ~ "}" ~~ Index ~ endOfInput
    ).map { case (assetIndex, typeId, templateVars, funcs, endIndex) =>
      Ast
        .AssetScript(typeId, templateVars.getOrElse(Seq.empty), funcs)
        .atSourceIndex(assetIndex.index, endIndex)
    }
}

@SuppressWarnings(
  Array(
    "org.wartremover.warts.JavaSerializable",
    "org.wartremover.warts.Product",
    "org.wartremover.warts.Serializable"
  )
)
object StatefulParser extends Parser[StatefulContext] {
  def atom[Unknown: P]: P[Ast.Expr[StatefulContext]] =
    P(
      const | stringLiteral | alphTokenId | callExpr | contractCallExpr | contractConv | enumFieldSelector | variable | parenExpr | arrayExpr | ifelseExpr
    )

  def contractCallExpr[Unknown: P]: P[Ast.Expr[StatefulContext]] =
    P(Index ~ (callExpr | contractConv | variableIdOnly) ~ ("." ~ callAbs).rep(1) ~~ Index).map {
      case (fromIndex, obj, callAbss, endIndex) =>
        callAbss.foldLeft(obj)((acc, callAbs) => {
          val (funcId, approveAssets, arguments) = callAbs
          Ast
            .ContractCallExpr(acc, funcId, approveAssets, arguments)
            .atSourceIndex(fromIndex, endIndex)
        })
    }

  @SuppressWarnings(Array("org.wartremover.warts.IterableOps"))
  def contractCall[Unknown: P]: P[Ast.Statement[StatefulContext]] =
    P(Index ~ (callExpr | contractConv | variableIdOnly) ~ ("." ~ callAbs).rep(1) ~~ Index).map {
      case (fromIndex, obj, callAbss, endIndex) =>
        val base = callAbss.init.foldLeft(obj)((acc, callAbs) => {
          val (funcId, approveAssets, arguments) = callAbs
          Ast
            .ContractCallExpr(acc, funcId, approveAssets, arguments)
            .atSourceIndex(fromIndex, endIndex)
        })
        val (funcId, approveAssets, arguments) = callAbss.last
        Ast.ContractCall(base, funcId, approveAssets, arguments).atSourceIndex(fromIndex, endIndex)
    }

  def statement[Unknown: P]: P[Ast.Statement[StatefulContext]] =
    P(
      varDef | assign | debug | funcCall | contractCall | ifelseStmt | whileStmt | forLoopStmt | ret | emitEvent
    )

  def contractFields[Unknown: P]: P[Seq[Ast.Argument]] =
    P(
      "(" ~ contractField(allowMutable = true).rep(0, ",") ~ ")"
    )

  def rawTxScript[Unknown: P]: P[Ast.TxScript] =
    P(
      annotation.rep ~
        Lexer.token(
          Keyword.TxScript
        ) ~/ Lexer.typeId ~ templateParams.? ~ "{" ~~ Index ~ statement
          .rep(0) ~ func
          .rep(0) ~ "}"
        ~~ Index
    )
      .map {
        case (
              annotations,
              scriptIndex,
              typeId,
              templateVars,
              mainStmtsIndex,
              mainStmts,
              funcs,
              endIndex
            ) =>
          if (mainStmts.isEmpty) {
            throw CompilerError.`Expected main statements`(typeId, mainStmtsIndex)
          } else {
            val usingAnnotation = Parser.UsingAnnotation.extractFields(
              annotations,
              Parser.UsingAnnotationFields(
                preapprovedAssets = true,
                assetsInContract = false,
                checkExternalCaller = true,
                updateFields = false
              )
            )
            val mainFunc = Ast.FuncDef.main(
              mainStmts,
              usingAnnotation.preapprovedAssets,
              usingAnnotation.assetsInContract,
              usingAnnotation.updateFields
            )
            Ast
              .TxScript(typeId, templateVars.getOrElse(Seq.empty), mainFunc +: funcs)
              .atSourceIndex(scriptIndex.index, endIndex)
          }
      }
  def txScript[Unknown: P]: P[Ast.TxScript] = P(Start ~ rawTxScript ~ End)

  def inheritanceTemplateVariable[Unknown: P]: P[Seq[Ast.Ident]] =
    P("<" ~ Lexer.ident.rep(1, ",") ~ ">").?.map(_.getOrElse(Seq.empty))
  def inheritanceFields[Unknown: P]: P[Seq[Ast.Ident]] =
    P("(" ~ Lexer.ident.rep(0, ",") ~ ")")
  def contractInheritance[Unknown: P]: P[Ast.ContractInheritance] =
    P(Lexer.typeId ~ inheritanceFields).map { case (typeId, fields) =>
      Ast.ContractInheritance(typeId, fields)
    }

  def interfaceImplementing[Unknown: P]: P[Seq[Ast.Inheritance]] =
    P(Lexer.token(Keyword.implements) ~ (interfaceInheritance.rep(1, ","))).map {
      case (_, inheritances) => inheritances
    }

  def contractExtending[Unknown: P]: P[Seq[Ast.Inheritance]] =
    P(
      (Lexer.token(Keyword.`extends`) | Lexer.token(Keyword.`embeds`)) ~
        contractInheritance.rep(1, ",")
    ).map { case (_, extendings) => extendings }

  def contractInheritances[Unknown: P]: P[Seq[Ast.Inheritance]] = {
    P(Index ~ contractExtending.? ~ interfaceImplementing.? ~~ Index).map {
      case (fromIndex, extendingsOpt, implementingOpt, endIndex) => {
        val implementedInterfaces = implementingOpt.getOrElse(Seq.empty)
        if (implementedInterfaces.length > 1) {
          val interfaceNames = implementedInterfaces.map(_.parentId.name).mkString(", ")
          throw Compiler.Error(
            s"Contract only supports implementing single interface: $interfaceNames",
            Some(SourceIndex(fromIndex, endIndex - fromIndex))
          )
        }

        extendingsOpt.getOrElse(Seq.empty) ++ implementedInterfaces
      }
    }
  }

  @SuppressWarnings(Array("org.wartremover.warts.AsInstanceOf"))
  def constantVarDef[Unknown: P]: P[Ast.ConstantVarDef] =
<<<<<<< HEAD
    PP(Lexer.token(Keyword.const) ~/ Lexer.constantIdent ~ "=" ~ value) { case (_, ident, v) =>
      Ast.ConstantVarDef(ident, v)
=======
    P(
      Lexer.token(Keyword.const) ~/ Lexer.constantIdent ~ "=" ~ (value | stringLiteral.map(
        _.string
      ))
    ).map { case (ident, v) =>
      Ast.ConstantVarDef(ident, v.asInstanceOf[Val])
>>>>>>> 2ff17b51
    }

  def enumFieldSelector[Unknown: P]: P[Ast.EnumFieldSelector[StatefulContext]] =
    PP(Lexer.typeId ~ "." ~ Lexer.constantIdent) { case (enumId, field) =>
      Ast.EnumFieldSelector(enumId, field)
    }
  def enumField[Unknown: P]: P[Ast.EnumField] =
<<<<<<< HEAD
    PP(Lexer.constantIdent ~ "=" ~ value) { case (ident, value) =>
      Ast.EnumField(ident, value)
    }
=======
    P(Lexer.constantIdent ~ "=" ~ (value | stringLiteral.map(_.string))).map(Ast.EnumField.tupled)
>>>>>>> 2ff17b51
  def rawEnumDef[Unknown: P]: P[Ast.EnumDef] =
    PP(Lexer.token(Keyword.`enum`) ~/ Lexer.typeId ~ "{" ~ enumField.rep ~ "}") {
      case (_, id, fields) =>
        if (fields.length == 0) {
          throw Compiler.Error(s"No field definition in Enum ${id.name}", id.sourceIndex)
        }
        Ast.UniqueDef.checkDuplicates(fields, "enum fields")
        if (fields.distinctBy(_.value.tpe).size != 1) {
          throw Compiler.Error(s"Fields have different types in Enum ${id.name}", id.sourceIndex)
        }
        if (fields.distinctBy(_.value).size != fields.length) {
          throw Compiler.Error(s"Fields have the same value in Enum ${id.name}", id.sourceIndex)
        }
        Ast.EnumDef(id, fields)
    }
  def enumDef[Unknown: P]: P[Ast.EnumDef] = P(Start ~ rawEnumDef ~ End)

  @SuppressWarnings(Array("org.wartremover.warts.AsInstanceOf"))
  def rawContract[Unknown: P]: P[Ast.Contract] =
    P(
      annotation.rep ~ Lexer.`abstract` ~ Lexer.token(
        Keyword.Contract
      ) ~/ Lexer.typeId ~ contractFields ~
        contractInheritances.? ~ "{" ~ eventDef.rep ~ constantVarDef.rep ~ rawEnumDef.rep ~ func.rep ~ "}"
        ~~ Index
    ).map {
      case (
            annotations,
            isAbstract,
            fromIndex,
            typeId,
            fields,
            contractInheritances,
            events,
            constantVars,
            enums,
            funcs,
            endIndex
          ) =>
        val contractStdAnnotation = Parser.ContractStdAnnotation.extractFields(annotations, None)
        Ast
          .Contract(
            contractStdAnnotation.map(_.enabled),
            None,
            isAbstract,
            typeId,
            Seq.empty,
            fields,
            funcs,
            events,
            constantVars,
            enums,
            contractInheritances.getOrElse(Seq.empty)
          )
          .atSourceIndex(fromIndex.index, endIndex)
    }
  def contract[Unknown: P]: P[Ast.Contract] = P(Start ~ rawContract ~ End)

  @SuppressWarnings(Array("org.wartremover.warts.IterableOps"))
  def interfaceInheritance[Unknown: P]: P[Ast.InterfaceInheritance] =
    P(Lexer.typeId).map(Ast.InterfaceInheritance)
  def interfaceFunc[Unknown: P]: P[Ast.FuncDef[StatefulContext]] = {
    funcTmp.map { f =>
      f.body match {
        case None =>
          Ast
            .FuncDef(
              f.annotations,
              f.id,
              f.isPublic,
              f.usePreapprovedAssets,
              f.useContractAssets,
              f.useCheckExternalCaller,
              f.useUpdateFields,
              f.args,
              f.rtypes,
              None
            )
            .atSourceIndex(f.sourceIndex)
        case _ =>
          throw Compiler.Error(
            s"Interface function ${f.id.name} should not have function body",
            f.sourceIndex
          )
      }
    }
  }
  def rawInterface[Unknown: P]: P[Ast.ContractInterface] =
    P(
      annotation.rep ~ Lexer.token(Keyword.Interface) ~/ Lexer.typeId ~
        (Lexer.token(Keyword.`extends`) ~/ interfaceInheritance.rep(1, ",")).? ~
        "{" ~ eventDef.rep ~ interfaceFunc.rep ~ "}"
        ~~ Index
    ).map { case (annotations, fromIndex, typeId, inheritances, events, funcs, endIndex) =>
      inheritances match {
        case Some((index, parents)) if parents.length > 1 =>
          throw Compiler.Error(
            s"Interface only supports single inheritance: ${parents.map(_.parentId.name).mkString(", ")}",
            Some(index)
          )
        case _ => ()
      }
      if (funcs.length < 1) {
        throw Compiler.Error(
          s"No function definition in Interface ${typeId.name}",
          typeId.sourceIndex
        )
      } else {
        val stdIdOpt = Parser.InterfaceStdAnnotation.extractFields(annotations, None)
        Ast
          .ContractInterface(
            stdIdOpt.map(stdId => Val.ByteVec(stdId.id)),
            typeId,
            funcs,
            events,
            inheritances.map { case (_, inher) => inher }.getOrElse(Seq.empty)
          )
          .atSourceIndex(fromIndex.index, endIndex)
      }
    }
  def interface[Unknown: P]: P[Ast.ContractInterface] = P(Start ~ rawInterface ~ End)

  def multiContract[Unknown: P]: P[Ast.MultiContract] =
    P(Start ~~ Index ~ (rawTxScript | rawContract | rawInterface).rep(1) ~~ Index ~ End)
      .map { case (fromIndex, defs, endIndex) =>
        Ast.MultiContract(defs, None).atSourceIndex(fromIndex, endIndex)
      }

  def state[Unknown: P]: P[Seq[Ast.Const[StatefulContext]]] =
    P("[" ~ constOrArray.rep(0, ",") ~ "]").map(_.flatten)

  @SuppressWarnings(Array("org.wartremover.warts.Recursion"))
  def constOrArray[Unknown: P]: P[Seq[Ast.Const[StatefulContext]]] = P(
    const.map(Seq(_)) |
      P("[" ~ constOrArray.rep(0, ",").map(_.flatten) ~ "]") |
      P("[" ~ constOrArray ~ ";" ~ nonNegativeNum("array size") ~ "]").map { case (consts, size) =>
        (0 until size).flatMap(_ => consts)
      }
  )

  def emitEvent[Unknown: P]: P[Ast.EmitEvent[StatefulContext]] =
    P(Index ~ "emit" ~ Lexer.typeId ~ "(" ~ expr.rep(0, ",") ~ ")" ~~ Index)
      .map { case (fromIndex, typeId, exprs, endIndex) =>
        Ast.EmitEvent(typeId, exprs).atSourceIndex(fromIndex, endIndex)
      }
}<|MERGE_RESOLUTION|>--- conflicted
+++ resolved
@@ -782,31 +782,23 @@
 
   @SuppressWarnings(Array("org.wartremover.warts.AsInstanceOf"))
   def constantVarDef[Unknown: P]: P[Ast.ConstantVarDef] =
-<<<<<<< HEAD
-    PP(Lexer.token(Keyword.const) ~/ Lexer.constantIdent ~ "=" ~ value) { case (_, ident, v) =>
-      Ast.ConstantVarDef(ident, v)
-=======
-    P(
+    PP(
       Lexer.token(Keyword.const) ~/ Lexer.constantIdent ~ "=" ~ (value | stringLiteral.map(
         _.string
       ))
-    ).map { case (ident, v) =>
+  ){ case (_, ident, v) =>
       Ast.ConstantVarDef(ident, v.asInstanceOf[Val])
->>>>>>> 2ff17b51
     }
 
   def enumFieldSelector[Unknown: P]: P[Ast.EnumFieldSelector[StatefulContext]] =
     PP(Lexer.typeId ~ "." ~ Lexer.constantIdent) { case (enumId, field) =>
       Ast.EnumFieldSelector(enumId, field)
     }
+
   def enumField[Unknown: P]: P[Ast.EnumField] =
-<<<<<<< HEAD
-    PP(Lexer.constantIdent ~ "=" ~ value) { case (ident, value) =>
+    PP(Lexer.constantIdent ~ "=" ~ (value | stringLiteral.map(_.string))) { case (ident, value) =>
       Ast.EnumField(ident, value)
     }
-=======
-    P(Lexer.constantIdent ~ "=" ~ (value | stringLiteral.map(_.string))).map(Ast.EnumField.tupled)
->>>>>>> 2ff17b51
   def rawEnumDef[Unknown: P]: P[Ast.EnumDef] =
     PP(Lexer.token(Keyword.`enum`) ~/ Lexer.typeId ~ "{" ~ enumField.rep ~ "}") {
       case (_, id, fields) =>
