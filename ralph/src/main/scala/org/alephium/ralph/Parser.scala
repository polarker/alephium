--- conflicted
+++ resolved
@@ -363,55 +363,6 @@
           .token(
             Keyword.fn
           ) ~/ Lexer.funcId ~ funParams ~ returnType ~ ("{" ~ statement.rep ~ "}").?
-<<<<<<< HEAD
-    ).map { case (annotations, modifiers, funcId, params, returnType, statements) =>
-      if (modifiers.toSet.size != modifiers.length) {
-        throw Compiler.Error(s"Duplicated function modifiers: $modifiers")
-      } else {
-        val isPublic = modifiers.contains(Lexer.FuncModifier.Pub)
-        val usingAnnotation = Parser.UsingAnnotation.extractFields(
-          annotations,
-          Parser.UsingAnnotationFields(
-            preapprovedAssets = false,
-            assetsInContract = None,
-            checkExternalCaller = true,
-            updateFields = false,
-            methodIndex = None
-          )
-        )
-        FuncDefTmp(
-          annotations,
-          funcId,
-          isPublic,
-          usingAnnotation.preapprovedAssets,
-          usingAnnotation.assetsInContract,
-          usingAnnotation.checkExternalCaller,
-          usingAnnotation.updateFields,
-          usingAnnotation.methodIndex,
-          params,
-          returnType,
-          statements
-        )
-      }
-    }
-  def func[Unknown: P]: P[Ast.FuncDef[Ctx]] = funcTmp.map { f =>
-    if (f.useMethodIndex.nonEmpty) {
-      throw Compiler.Error("The `methodIndex` annotation can only be used for interface functions")
-    }
-    Ast.FuncDef(
-      f.annotations,
-      f.id,
-      f.isPublic,
-      f.usePreapprovedAssets,
-      f.useContractAssets,
-      f.useCheckExternalCaller,
-      f.useUpdateFields,
-      None,
-      f.args,
-      f.rtypes,
-      f.body
-    )
-=======
     ) {
       case (
             annotations,
@@ -435,9 +386,10 @@
             annotations,
             Parser.UsingAnnotationFields(
               preapprovedAssets = false,
-              assetsInContract = false,
+              assetsInContract = None,
               checkExternalCaller = true,
-              updateFields = false
+              updateFields = false,
+              methodIndex = None
             )
           )
           FuncDefTmp(
@@ -448,6 +400,7 @@
             usingAnnotation.assetsInContract,
             usingAnnotation.checkExternalCaller,
             usingAnnotation.updateFields,
+            usingAnnotation.methodIndex,
             params,
             returnType,
             statements
@@ -464,12 +417,12 @@
         f.useContractAssets,
         f.useCheckExternalCaller,
         f.useUpdateFields,
+        f.useMethodIndex,
         f.args,
         f.rtypes,
         f.body
       )
       .atSourceIndex(f.sourceIndex)
->>>>>>> cf232a3e
   }
 
   def eventFields[Unknown: P]: P[Seq[Ast.EventField]] = P("(" ~ eventField.rep(0, ",") ~ ")")
@@ -633,12 +586,7 @@
   sealed trait RalphAnnotation[T] {
     def id: String
     def keys: AVector[String]
-<<<<<<< HEAD
     def validate(annotations: Seq[Ast.Annotation]): Option[Annotation] = {
-      if (annotations.exists(_.id.name != id)) {
-        throw Compiler.Error(s"Invalid annotation, expect @$id annotation")
-=======
-    def validate(annotations: Seq[Ast.Annotation]): Unit = {
       annotations.find(_.id.name != id) match {
         case Some(annotation) =>
           throw Compiler.Error(
@@ -646,20 +594,21 @@
             annotation.sourceIndex
           )
         case None => ()
->>>>>>> cf232a3e
       }
       annotations.headOption match {
         case result @ Some(annotation) =>
           val duplicateKeys = keys.filter(key => annotation.fields.count(_.ident.name == key) > 1)
           if (duplicateKeys.nonEmpty) {
             throw Compiler.Error(
-              s"These keys are defined multiple times: ${duplicateKeys.mkString(",")}"
+              s"These keys are defined multiple times: ${duplicateKeys.mkString(",")}",
+              annotation.sourceIndex
             )
           }
           val invalidKeys = annotation.fields.filter(f => !keys.contains(f.ident.name))
           if (invalidKeys.nonEmpty) {
             throw Compiler.Error(
-              s"Invalid keys for @$id annotation: ${invalidKeys.map(_.ident.name).mkString(",")}"
+              s"Invalid keys for @$id annotation: ${invalidKeys.map(_.ident.name).mkString(",")}",
+              annotation.sourceIndex
             )
           }
           result
@@ -685,23 +634,7 @@
     }
 
     final def extractFields(annotations: Seq[Ast.Annotation], default: T): T = {
-<<<<<<< HEAD
       validate(annotations).map(extractFields(_, default)).getOrElse(default)
-=======
-      validate(annotations)
-      annotations.headOption match {
-        case Some(annotation) =>
-          val invalidKeys = annotation.fields.filter(f => !keys.contains(f.ident.name))
-          if (invalidKeys.nonEmpty) {
-            throw Compiler.Error(
-              s"Invalid keys for @$id annotation: ${invalidKeys.map(_.ident.name).mkString(",")}",
-              annotation.sourceIndex
-            )
-          }
-          extractFields(annotation, default)
-        case None => default
-      }
->>>>>>> cf232a3e
     }
     def extractFields(annotation: Ast.Annotation, default: T): T
   }
@@ -731,14 +664,15 @@
 
     private def extractUseContractAsset(annotation: Annotation) = {
       annotation.fields.find(_.ident.name == useContractAssetsKey) match {
-        case Some(Ast.AnnotationField(_, value)) =>
+        case Some(field @ Ast.AnnotationField(_, value)) =>
           value match {
             case Val.False    => None
             case Val.True     => Some(Ast.UseContractAssets(false))
             case Val.Enforced => Some(Ast.UseContractAssets(true))
             case _ =>
               throw Compiler.Error(
-                "Invalid assetsInContract annotation, expected true/false/enforced"
+                "Invalid assetsInContract annotation, expected true/false/enforced",
+                field.sourceIndex
               )
           }
         case None => None
@@ -889,20 +823,6 @@
           .rep(0) ~ "}"
         ~~ Index
     )
-<<<<<<< HEAD
-      .map { case (annotations, typeId, templateVars, mainStmtsIndex, mainStmts, funcs) =>
-        if (mainStmts.isEmpty) {
-          throw CompilerError.`Expected main statements`(typeId, mainStmtsIndex)
-        } else {
-          val usingAnnotation = Parser.UsingAnnotation.extractFields(
-            annotations,
-            Parser.UsingAnnotationFields(
-              preapprovedAssets = true,
-              assetsInContract = None,
-              checkExternalCaller = true,
-              updateFields = false,
-              methodIndex = None
-=======
       .map {
         case (
               annotations,
@@ -919,16 +839,16 @@
               typeId,
               mainStmtsIndex,
               fileURI
->>>>>>> cf232a3e
             )
           } else {
             val usingAnnotation = Parser.UsingAnnotation.extractFields(
               annotations,
               Parser.UsingAnnotationFields(
                 preapprovedAssets = true,
-                assetsInContract = false,
+                assetsInContract = None,
                 checkExternalCaller = true,
-                updateFields = false
+                updateFields = false,
+                methodIndex = None
               )
             )
             val mainFunc = Ast.FuncDef.main(
@@ -1119,21 +1039,6 @@
     funcTmp.map { f =>
       f.body match {
         case None =>
-<<<<<<< HEAD
-          Ast.FuncDef(
-            f.annotations,
-            f.id,
-            f.isPublic,
-            f.usePreapprovedAssets,
-            f.useContractAssets,
-            f.useCheckExternalCaller,
-            f.useUpdateFields,
-            f.useMethodIndex,
-            f.args,
-            f.rtypes,
-            None
-          )
-=======
           Ast
             .FuncDef(
               f.annotations,
@@ -1143,12 +1048,12 @@
               f.useContractAssets,
               f.useCheckExternalCaller,
               f.useUpdateFields,
+              f.useMethodIndex,
               f.args,
               f.rtypes,
               None
             )
             .atSourceIndex(f.sourceIndex)
->>>>>>> cf232a3e
         case _ =>
           throw Compiler.Error(
             s"Interface function ${f.id.name} should not have function body",
@@ -1173,34 +1078,21 @@
         case _ => ()
       }
       if (funcs.length < 1) {
-<<<<<<< HEAD
-        throw Compiler.Error(s"No function definition in Interface ${typeId.name}")
-=======
         throw Compiler.Error(
           s"No function definition in Interface ${typeId.name}",
           typeId.sourceIndex
         )
-      } else {
-        val stdIdOpt = Parser.InterfaceStdAnnotation.extractFields(annotations, None)
-        Ast
-          .ContractInterface(
-            stdIdOpt.map(stdId => Val.ByteVec(stdId.id)),
-            typeId,
-            funcs,
-            events,
-            inheritances.map { case (_, inher) => inher }.getOrElse(Seq.empty)
-          )
-          .atSourceIndex(fromIndex.index, endIndex, fileURI)
->>>>>>> cf232a3e
       }
       val stdIdOpt = Parser.InterfaceStdAnnotation.extractFields(annotations, None)
-      Ast.ContractInterface(
-        stdIdOpt.map(stdId => Val.ByteVec(stdId.id)),
-        typeId,
-        funcs,
-        events,
-        inheritances.getOrElse(Seq.empty)
-      )
+      Ast
+        .ContractInterface(
+          stdIdOpt.map(stdId => Val.ByteVec(stdId.id)),
+          typeId,
+          funcs,
+          events,
+          inheritances.map { case (_, inher) => inher }.getOrElse(Seq.empty)
+        )
+        .atSourceIndex(fromIndex.index, endIndex, fileURI)
     }
   def interface[Unknown: P]: P[Ast.ContractInterface] = P(Start ~ rawInterface ~ End)
 
