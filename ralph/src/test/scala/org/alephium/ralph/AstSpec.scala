--- conflicted
+++ resolved
@@ -325,46 +325,6 @@
     }
   }
 
-<<<<<<< HEAD
-  it should "no external call check warnings for public functions which does not update fields and does not use assets" in {
-    def code(
-        updateFields: Boolean,
-        useApprovedAssets: Boolean,
-        useContractAssets: Boolean
-    ): String = {
-      // format: off
-      s"""
-         |Contract Foo(mut a: U256, b: Address) {
-         |  @using(updateFields = $updateFields, preapprovedAssets = $useApprovedAssets, assetsInContract = $useContractAssets)
-         |  pub fn foo() -> () {
-         |    ${if (updateFields) "a = 0" else ""}
-         |    ${if (useApprovedAssets) "transferToken!(callerAddress!(), b, ALPH, 1)" else ""}
-         |    ${if (useContractAssets) "transferTokenFromSelf!(callerAddress!(), ALPH, 1 alph)" else ""}
-         |  }
-         |}
-         |
-         |Contract Bar(foo: Foo) {
-         |  @using(updateFields = $updateFields, preapprovedAssets = $useApprovedAssets)
-         |  pub fn bar() -> () {
-         |    ${if (useApprovedAssets) "foo.foo{callerAddress!() -> ALPH: 1}()" else "foo.foo()"}
-         |  }
-         |}
-         |""".stripMargin
-      // format: on
-    }
-
-    val warnings0 = Compiler.compileContractFull(code(false, false, false), 1).rightValue.warnings
-    warnings0.isEmpty is true
-    val warnings1 = Compiler.compileContractFull(code(true, false, false), 1).rightValue.warnings
-    warnings1 is AVector(Warnings.noExternalCallCheckMsg("Foo", "foo"))
-    val warnings2 = Compiler.compileContractFull(code(false, true, false), 1).rightValue.warnings
-    warnings2 is AVector(Warnings.noExternalCallCheckMsg("Foo", "foo"))
-    val warnings3 = Compiler.compileContractFull(code(false, false, true), 1).rightValue.warnings
-    warnings3 is AVector(Warnings.noExternalCallCheckMsg("Foo", "foo"))
-  }
-
-=======
->>>>>>> b5622db3
   it should "display the right warning message for external call check" in {
     Warnings.noExternalCallCheckMsg("Foo", "bar") is
       "No external call check for function: Foo.bar, please use checkCaller!(...) for the function or its private callees."
