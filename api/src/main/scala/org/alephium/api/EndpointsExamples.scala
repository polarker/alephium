// Copyright 2018 The Alephium Authors
// This file is part of the alephium project.
//
// The library is free software: you can redistribute it and/or modify
// it under the terms of the GNU Lesser General Public License as published by
// the Free Software Foundation, either version 3 of the License, or
// (at your option) any later version.
//
// The library is distributed in the hope that it will be useful,
// but WITHOUT ANY WARRANTY; without even the implied warranty of
// MERCHANTABILITY or FITNESS FOR A PARTICULAR PURPOSE. See the
// GNU Lesser General Public License for more details.
//
// You should have received a copy of the GNU Lesser General Public License
// along with the library. If not, see <http://www.gnu.org/licenses/>.

package org.alephium.api

import java.math.BigInteger
import java.net.{InetAddress, InetSocketAddress}

import sttp.tapir.EndpointIO.Example

import org.alephium.api.model._
import org.alephium.protocol._
<<<<<<< HEAD
import org.alephium.protocol.model.{Transaction => _, TransactionTemplate => _, _}
import org.alephium.protocol.vm.{LockupScript, UnlockScript}
import org.alephium.serde.serialize
=======
import org.alephium.protocol.model._
import org.alephium.protocol.vm.{LockupScript, StatefulContract, UnlockScript}
import org.alephium.serde._
>>>>>>> ba4c1520
import org.alephium.util._

@SuppressWarnings(Array("org.wartremover.warts.OptionPartial"))
// scalastyle:off magic.number
trait EndpointsExamples extends ErrorExamples {

  private val networkId = NetworkId.AlephiumMainNet
  private val lockupScript =
    LockupScript.asset("1AujpupFP4KWeZvqA7itsHY9cLJmx4qTzojVZrg8W9y9n").get
  private val publicKey = PublicKey
    .from(Hex.unsafe("d1b70d2226308b46da297486adb6b4f1a8c1842cb159ac5ec04f384fe2d6f5da28"))
    .get
  private val unlockupScript: UnlockScript =
    UnlockScript.p2pkh(publicKey)
  private val unlockupScriptBytes      = serialize(unlockupScript)
  protected val defaultUtxosLimit: Int = 512
  val address                          = Address.Asset(lockupScript)
  val contractAddress = Address.Contract(
    LockupScript.p2c(
      Hash.unsafe(Hex.unsafe("109b05391a240a0d21671720f62fe39138aaca562676053900b348a51e11ba25"))
    )
  )
  private val cliqueId          = CliqueId(publicKey)
  private val port              = 12344
  private val minerApiPort      = 12355
  private val wsPort            = 12366
  private val restPort          = 12377
  private val inetSocketAddress = new InetSocketAddress("1.2.3.4", port)
  private val inetAddress       = inetSocketAddress.getAddress
  private val peerAddress       = PeerAddress(inetAddress, restPort, wsPort, minerApiPort)
  private val peers             = AVector(peerAddress)
  private val twoAlph           = Amount(ALPH.oneAlph.mulUnsafe(U256.Two))
  private def alph(value: Int)  = Amount(ALPH.oneAlph.mulUnsafe(U256.unsafe(value)))
  private val height            = 42
  val balance                   = alph(10)
  val halfBalance               = alph(5)
  val signature = Signature
    .from(
      Hex.unsafe(
        "9e1a35b2931bd04e6780d01c36e3e5337941aa80f173cfe4f4e249c44ab135272b834c1a639db9c89d673a8a30524042b0469672ca845458a5a0cf2cad53221b"
      )
    )
    .get
  private val hash =
    Hash.from(Hex.unsafe("798e9e137aec7c2d59d9655b4ffa640f301f628bf7c365083bb255f6aa5f89ef")).get
  private val blockHash = BlockHash
    .from(Hex.unsafe("bdaf9dc514ce7d34b6474b8ca10a3dfb93ba997cb9d5ff1ea724ebe2af48abe5"))
    .get
  val hexString    = "0ecd20654c2e2be708495853e8da35c664247040c00bd10b9b13"
  protected val ts = TimeStamp.unsafe(1611041396892L)
  val txId =
    Hash.from(Hex.unsafe("503bfb16230888af4924aa8f8250d7d348b862e267d75d3147f1998050b6da69")).get
  val contractId =
    Hash.from(Hex.unsafe("1a21d30793fdf47bf07694017d0d721e94b78dffdc9c8e0b627833b66e5c75d8")).get
  private val tokens = AVector(
    Token(Hash.hash("token1"), alph(42).value),
    Token(Hash.hash("token2"), alph(1000).value)
  )
  val defaultDestinations = AVector(Destination(address, twoAlph, None, None))
  val moreSettingsDestinations = AVector(
    Destination(address, twoAlph, Some(tokens), Some(ts))
  )
  private val outputRef = OutputRef(hint = 23412, key = hash)

  private val inputAsset = Input.Asset(
    outputRef,
    unlockupScriptBytes
  )

  private val outputAsset: Output.Asset = Output.Asset(
    1,
    hash,
    twoAlph,
    address,
    tokens,
    ts,
    hash.bytes
  )

  private val outputContract: Output = Output.Contract(
    1,
    hash,
    twoAlph,
    contractAddress,
    tokens
  )

  private val unsignedTx = UnsignedTx(
    Some(hash),
    1,
    1,
    None,
    defaultGas.value,
    defaultGasPrice.value,
    AVector(inputAsset),
    AVector(outputAsset)
  )

  private val transaction = Transaction(
    unsignedTx,
    true,
    AVector(outputRef),
    AVector(outputAsset, outputContract),
    AVector(signature.bytes),
    AVector(signature.bytes)
  )

  private val transactionTemplate = TransactionTemplate(
    unsignedTx,
    AVector(signature.bytes),
    AVector(signature.bytes)
  )

  private val utxo = UTXO(
    outputRef,
    balance,
    tokens,
    ts,
    hash.bytes
  )

  private val blockEntry = BlockEntry(
    blockHash,
    timestamp = ts,
    chainFrom = 1,
    chainTo = 2,
    height,
    deps = AVector(blockHash, blockHash),
    transactions = AVector(transaction),
    hash.bytes,
    1.toByte,
    hash,
    hash,
    hash.bytes
  )

  private val blockCandidate = BlockCandidate(
    fromGroup = 1,
    toGroup = 0,
    headerBlob = Hex.unsafe("aaaa"),
    target = BigInteger.ONE.shiftLeft(18),
    txsBlob = Hex.unsafe("bbbbbbbbbb")
  )

  private val blockSolution = BlockSolution(
    blockBlob = Hex.unsafe("bbbbbbbb"),
    miningCount = U256.unsafe(1000)
  )

  private val blockHeaderEntry = BlockHeaderEntry(
    hash = blockHash,
    timestamp = ts,
    chainFrom = 1,
    chainTo = 2,
    height = height,
    deps = AVector(blockHash, blockHash)
  )

  private val event = Event(
    blockHash,
    txId,
    contractAddress.lockupScript.contractId,
    index = 1,
    fields = AVector(Val.Address(address), Val.U256(U256.unsafe(10)))
  )

  implicit val minerActionExamples: List[Example[MinerAction]] = List(
    Example[MinerAction](MinerAction.StartMining, Some("Start mining"), None),
    Example[MinerAction](MinerAction.StopMining, Some("Stop mining"), None)
  )

  implicit val misbehaviorActionExamples: List[Example[MisbehaviorAction]] =
    List[Example[MisbehaviorAction]](
      moreSettingsExample(
        MisbehaviorAction.Unban(AVector(inetAddress)),
        "Unban"
      ),
      moreSettingsExample(
        MisbehaviorAction.Ban(AVector(inetAddress)),
        "Ban"
      )
    )

  implicit val discoveryActionExamples: List[Example[DiscoveryAction]] =
    List(
      Example[DiscoveryAction](
        DiscoveryAction.Unreachable(AVector(inetAddress)),
        None,
        Some("Set unreachable")
      ),
      Example[DiscoveryAction](
        DiscoveryAction.Reachable(AVector(inetAddress)),
        None,
        Some("Set reachable")
      )
    )

  implicit val nodeInfoExamples: List[Example[NodeInfo]] =
    simpleExample(
      NodeInfo(
        ReleaseVersion(0, 0, 1),
        NodeInfo.BuildInfo(
          "1.2.3",
          "47c01136d52cdf29062f6a3598a36ebc1e4dc57e"
        ),
        true,
        Some(inetSocketAddress)
      )
    )

  implicit val getBlockHeaderEntryExample: List[Example[BlockHeaderEntry]] =
    simpleExample(blockHeaderEntry)

  implicit val selfCliqueExamples: List[Example[SelfClique]] =
    simpleExample(
      SelfClique(
        cliqueId,
        networkId,
        numZerosAtLeastInHash = 18,
        peers,
        selfReady = true,
        synced = true,
        groupNumPerBroker = 1,
        groups = 2
      )
    )

  implicit val interCliquePeerInfosExamples: List[Example[AVector[InterCliquePeerInfo]]] =
    simpleExample(
      AVector(
        InterCliquePeerInfo(
          cliqueId,
          brokerId = 1,
          groupNumPerBroker = 1,
          inetSocketAddress,
          isSynced = true,
          clientVersion = "v1.0.0"
        )
      )
    )

  implicit val discoveredNeighborExamples: List[Example[AVector[BrokerInfo]]] =
    simpleExample(AVector(BrokerInfo.unsafe(cliqueId, 1, 1, inetSocketAddress)))

  implicit val misbehaviorsExamples: List[Example[AVector[PeerMisbehavior]]] =
    simpleExample(AVector(PeerMisbehavior(inetAddress, PeerStatus.Penalty(42))))

  implicit val unreachableBrokersExamples: List[Example[AVector[InetAddress]]] =
    simpleExample(AVector(inetAddress))

  implicit val unsignedTxExamples: List[Example[UnsignedTx]] = List(
    defaultExample(unsignedTx)
  )

  implicit val transactionExamples: List[Example[Transaction]] = List(
    defaultExample(transaction)
  )

  implicit val hashrateResponseExamples: List[Example[HashRateResponse]] =
    simpleExample(HashRateResponse("100 MH/s"))

  implicit val fetchResponseExamples: List[Example[FetchResponse]] =
    simpleExample(FetchResponse(AVector(AVector(blockEntry))))

  implicit val unconfirmedTransactionsExamples: List[Example[AVector[UnconfirmedTransactions]]] =
    simpleExample(AVector(UnconfirmedTransactions(0, 1, AVector(transactionTemplate))))

  implicit val blockEntryExamples: List[Example[BlockEntry]] =
    simpleExample(blockEntry)

  implicit val blockEntryTemplateExamples: List[Example[BlockCandidate]] =
    simpleExample(blockCandidate)

  implicit val blockSolutionExamples: List[Example[BlockSolution]] =
    simpleExample(blockSolution)

  implicit val balanceExamples: List[Example[Balance]] = List(
    defaultExample(
      Balance(balance, balance.hint, halfBalance, halfBalance.hint, utxoNum = 3, None)
    ),
    moreSettingsExample(
      Balance(
        balance,
        balance.hint,
        halfBalance,
        halfBalance.hint,
        utxoNum = 3,
        Some("Result might not include all utxos and is maybe unprecise")
      )
    )
  )

  implicit val utxosExamples: List[Example[UTXOs]] = List(
    defaultExample(UTXOs(AVector(utxo), None)),
    moreSettingsExample(UTXOs(AVector(utxo), Some("Result might not contains all utxos")))
  )

  implicit val groupExamples: List[Example[Group]] =
    simpleExample(Group(group = 2))

  implicit val hashesAtHeightExamples: List[Example[HashesAtHeight]] =
    simpleExample(HashesAtHeight(headers = AVector(blockHash, blockHash, blockHash)))

  implicit val chainInfoExamples: List[Example[ChainInfo]] =
    simpleExample(ChainInfo(currentHeight = height))

  implicit val buildTransactionExamples: List[Example[BuildTransaction]] = List(
    defaultExample(
      BuildTransaction(
        publicKey,
        defaultDestinations
      )
    ),
    moreSettingsExample(
      BuildTransaction(
        publicKey,
        moreSettingsDestinations,
        Some(AVector(outputRef)),
        Some(minimalGas),
        Some(defaultGasPrice),
        Some(defaultUtxosLimit)
      )
    )
  )

  implicit val buildSweepAddressTransactionExamples: List[Example[BuildSweepAddressTransactions]] =
    List(
      defaultExample(
        BuildSweepAddressTransactions(
          publicKey,
          address
        )
      ),
      moreSettingsExample(
        BuildSweepAddressTransactions(
          publicKey,
          address,
          Some(ts),
          Some(minimalGas),
          Some(defaultGasPrice),
          Some(defaultUtxosLimit)
        )
      )
    )

  implicit val buildTransactionResultExamples: List[Example[BuildTransactionResult]] =
    simpleExample(
      BuildTransactionResult(
        unsignedTx = hexString,
        minimalGas,
        defaultGasPrice,
        hash,
        fromGroup = 2,
        toGroup = 1
      )
    )

  implicit val buildSweepAddressTransactionsResultExamples
      : List[Example[BuildSweepAddressTransactionsResult]] = {
    val sweepAddressTxs = AVector(
      SweepAddressTransaction(hash, hexString, minimalGas, defaultGasPrice)
    )
    simpleExample(BuildSweepAddressTransactionsResult(sweepAddressTxs, fromGroup = 2, toGroup = 1))
  }

  implicit val submitTransactionExamples: List[Example[SubmitTransaction]] =
    simpleExample(SubmitTransaction(unsignedTx = hexString, signature))

  implicit val buildMultisigAddressExample: List[Example[BuildMultisigAddress]] =
    simpleExample(
      BuildMultisigAddress(
        AVector(publicKey, publicKey),
        1
      )
    )

  implicit val buildMultisigAddressResultExample: List[Example[BuildMultisigAddress.Result]] =
    simpleExample(
      BuildMultisigAddress.Result(
        address
      )
    )

  implicit val buildMultisigTransactionExamples: List[Example[BuildMultisig]] = List(
    defaultExample(
      BuildMultisig(
        address,
        AVector(publicKey),
        defaultDestinations,
        None,
        None
      )
    ),
    moreSettingsExample(
      BuildMultisig(
        address,
        AVector(publicKey),
        moreSettingsDestinations,
        Some(minimalGas),
        Some(defaultGasPrice)
      )
    )
  )

  implicit val submitMultisigTransactionExamples: List[Example[SubmitMultisig]] =
    simpleExample(SubmitMultisig(unsignedTx = hexString, AVector(signature)))

  implicit val decodeTransactionExamples: List[Example[DecodeTransaction]] =
    simpleExample(DecodeTransaction(unsignedTx = hexString))

  implicit val txResultExamples: List[Example[TxResult]] =
    simpleExample(TxResult(txId, fromGroup = 2, toGroup = 1))

  implicit val txStatusExamples: List[Example[TxStatus]] =
    List[Example[TxStatus]](
      Example(Confirmed(blockHash, 0, 1, 2, 3), None, None),
      Example(MemPooled, None, Some("Tx is still in mempool")),
      Example(NotFound, None, Some("Cannot find tx with the id"))
    )

  implicit val compileScriptExamples: List[Example[Compile.Script]] =
    simpleExample(
      Compile.Script(
        code =
          s"TxScript Main { pub payable fn main() -> () { let token = Token(#36cdbfabca2d71622b6) token.withdraw(@${address.toBase58}, 1024) } }"
      )
    )

  implicit val compileContractExamples: List[Example[Compile.Contract]] =
    simpleExample(
      Compile.Contract(
        code =
          "TxContract Foo(bar: ByteVec) {\npub payable fn baz(amount: U256) -> () {\nissueToken!(amount)\n}}"
      )
    )

  implicit val compileResultExamples: List[Example[CompileResult]] =
    simpleExample(CompileResult(code = hexString))

  implicit val buildContractExamples: List[Example[BuildContract]] = List(
    defaultExample(BuildContract(publicKey, code = hexString)),
    moreSettingsExample(
      BuildContract(
        publicKey,
        hexString,
        Some("#0ef875c5a01c48ec4c0332b1036cdbfabca2d71622b67c29ee32c0dce74f2dc7"),
        Some(twoAlph),
        Some(minimalGas),
        Some(defaultGasPrice),
        Some(defaultUtxosLimit)
      )
    )
  )

  implicit val buildScriptExamples: List[Example[BuildScript]] = List(
    defaultExample(BuildScript(publicKey, code = hexString)),
    moreSettingsExample(
      BuildScript(
        publicKey,
        hexString,
        Some(Amount(dustUtxoAmount)),
        Some(minimalGas),
        Some(defaultGasPrice),
        Some(defaultUtxosLimit)
      )
    )
  )

  implicit val buildContractResultExamples: List[Example[BuildContractResult]] =
    simpleExample(
      BuildContractResult(
        unsignedTx = hexString,
        hash = hash,
        contractId = contractId,
        fromGroup = 2,
        toGroup = 2
      )
    )

  implicit val buildScriptResultExamples: List[Example[BuildScriptResult]] =
    simpleExample(
      BuildScriptResult(
        unsignedTx = hexString,
        hash = hash,
        fromGroup = 2,
        toGroup = 2
      )
    )

  implicit val contractStateExamples: List[Example[ContractStateResult]] =
    simpleExample(
      ContractStateResult(
        AVector(
          Val.I256(I256.from(-10)),
          Val.U256(U256.unsafe(10)),
          Val.True,
          Val.Address(contractAddress),
          Val.ByteVec(U256.Ten.toBytes)
        )
      )
    )

  private def asset(n: Long) = TestContract.Asset(
    ALPH.alph(n),
    AVector(Token(id = Hash.hash(s"token${n}"), amount = ALPH.nanoAlph(n)))
  )
  private val anotherContractId = ContractId.hash("contract")
  private val code              = StatefulContract.forSMT.toContract().toOption.get
  private lazy val existingContract = TestContract.ExistingContract(
    id = anotherContractId,
    code = code,
    fields = AVector[Val](Val.U256(ALPH.alph(2))),
    asset = asset(2)
  )
  implicit val testContractExamples: List[Example[TestContract]] = {
    simpleExample(
      TestContract(
        group = 0,
        contractId = ContractId.zero,
        code = code,
        initialFields = AVector[Val](Val.U256(ALPH.oneAlph)),
        initialAsset = asset(1),
        testMethodIndex = 0,
        testArgs = AVector[Val](Val.U256(ALPH.oneAlph)),
        existingContracts = AVector(existingContract),
        inputAssets = AVector(TestContract.InputAsset(address, asset(3)))
      )
    )
  }

  implicit val testContractResultExamples: List[Example[TestContractResult]] =
    simpleExample(
      TestContractResult(
        returns = AVector[Val](Val.U256(ALPH.oneAlph)),
        gasUsed = 20000,
        contracts = AVector(existingContract),
        outputs = AVector(Output.Contract(Amount(ALPH.oneAlph), address, tokens))
      )
    )

  implicit val exportFileExamples: List[Example[ExportFile]] =
    simpleExample(ExportFile("exported-blocks-file"))

  implicit val addressExamples: List[Example[Address.Asset]] =
    simpleExample(address)

  implicit val minerAddressesExamples: List[Example[MinerAddresses]] =
    simpleExample(MinerAddresses(AVector(address)))

  implicit val booleanExamples: List[Example[Boolean]] =
    simpleExample(true)

  implicit val verifySignatureExamples: List[Example[VerifySignature]] =
    simpleExample(VerifySignature(Hex.unsafe(hexString), signature, publicKey))

  implicit val eventsExamples: List[Example[Events]] =
    simpleExample(Events(0, 1, events = AVector(event)))

  implicit val eventsVectorExamples: List[Example[AVector[Events]]] =
    simpleExample(AVector(Events(0, 1, events = AVector(event))))
}
// scalastyle:on magic.number<|MERGE_RESOLUTION|>--- conflicted
+++ resolved
@@ -23,15 +23,9 @@
 
 import org.alephium.api.model._
 import org.alephium.protocol._
-<<<<<<< HEAD
 import org.alephium.protocol.model.{Transaction => _, TransactionTemplate => _, _}
-import org.alephium.protocol.vm.{LockupScript, UnlockScript}
-import org.alephium.serde.serialize
-=======
-import org.alephium.protocol.model._
 import org.alephium.protocol.vm.{LockupScript, StatefulContract, UnlockScript}
 import org.alephium.serde._
->>>>>>> ba4c1520
 import org.alephium.util._
 
 @SuppressWarnings(Array("org.wartremover.warts.OptionPartial"))
@@ -568,7 +562,8 @@
         returns = AVector[Val](Val.U256(ALPH.oneAlph)),
         gasUsed = 20000,
         contracts = AVector(existingContract),
-        outputs = AVector(Output.Contract(Amount(ALPH.oneAlph), address, tokens))
+        outputs =
+          AVector(Output.Contract(1234, hash, Amount(ALPH.oneAlph), contractAddress, tokens))
       )
     )
 
