{
  "openapi": "3.0.3",
  "info": {
    "title": "Alephium API",
    "version": "1.0"
  },
  "servers": [
    {
      "url": "{protocol}://{host}:{port}",
      "variables": {
        "protocol": {
          "enum": [
            "http",
            "https"
          ],
          "default": "http"
        },
        "host": {
          "default": "127.0.0.1"
        },
        "port": {
          "default": "12973"
        }
      }
    }
  ],
  "paths": {
    "/wallets": {
      "get": {
        "tags": [
          "Wallets"
        ],
        "summary": "List available wallets",
        "operationId": "getWallets",
        "responses": {
          "200": {
            "content": {
              "application/json": {
                "schema": {
                  "type": "array",
                  "items": {
                    "$ref": "#/components/schemas/WalletStatus"
                  }
                },
                "example": [
                  {
                    "walletName": "wallet-super-name",
                    "locked": true
                  }
                ]
              }
            }
          },
          "400": {
            "description": "BadRequest",
            "content": {
              "application/json": {
                "schema": {
                  "$ref": "#/components/schemas/BadRequest"
                },
                "example": {
                  "detail": "Something bad in the request"
                }
              }
            }
          },
          "500": {
            "description": "InternalServerError",
            "content": {
              "application/json": {
                "schema": {
                  "$ref": "#/components/schemas/InternalServerError"
                },
                "example": {
                  "detail": "Ouch"
                }
              }
            }
          },
          "404": {
            "description": "NotFound",
            "content": {
              "application/json": {
                "schema": {
                  "$ref": "#/components/schemas/NotFound"
                },
                "example": {
                  "resource": "wallet-name",
                  "detail": "wallet-name not found"
                }
              }
            }
          },
          "503": {
            "description": "ServiceUnavailable",
            "content": {
              "application/json": {
                "schema": {
                  "$ref": "#/components/schemas/ServiceUnavailable"
                },
                "example": {
                  "detail": "Self clique unsynced"
                }
              }
            }
          },
          "401": {
            "description": "Unauthorized",
            "content": {
              "application/json": {
                "schema": {
                  "$ref": "#/components/schemas/Unauthorized"
                },
                "example": {
                  "detail": "You shall not pass"
                }
              }
            }
          }
        }
      },
      "put": {
        "tags": [
          "Wallets"
        ],
        "summary": "Restore a wallet from your mnemonic",
        "operationId": "putWallets",
        "requestBody": {
          "content": {
            "application/json": {
              "schema": {
                "$ref": "#/components/schemas/WalletRestore"
              },
              "example": {
                "password": "my-secret-password",
                "mnemonic": "vault alarm sad mass witness property virus style good flower rice alpha viable evidence run glare pretty scout evil judge enroll refuse another lava"
              }
            }
          },
          "required": true
        },
        "responses": {
          "200": {
            "content": {
              "application/json": {
                "schema": {
                  "$ref": "#/components/schemas/Result1"
                },
                "example": {
                  "walletName": "wallet-super-name"
                }
              }
            }
          },
          "400": {
            "description": "BadRequest",
            "content": {
              "application/json": {
                "schema": {
                  "$ref": "#/components/schemas/BadRequest"
                },
                "example": {
                  "detail": "Something bad in the request"
                }
              }
            }
          },
          "500": {
            "description": "InternalServerError",
            "content": {
              "application/json": {
                "schema": {
                  "$ref": "#/components/schemas/InternalServerError"
                },
                "example": {
                  "detail": "Ouch"
                }
              }
            }
          },
          "404": {
            "description": "NotFound",
            "content": {
              "application/json": {
                "schema": {
                  "$ref": "#/components/schemas/NotFound"
                },
                "example": {
                  "resource": "wallet-name",
                  "detail": "wallet-name not found"
                }
              }
            }
          },
          "503": {
            "description": "ServiceUnavailable",
            "content": {
              "application/json": {
                "schema": {
                  "$ref": "#/components/schemas/ServiceUnavailable"
                },
                "example": {
                  "detail": "Self clique unsynced"
                }
              }
            }
          },
          "401": {
            "description": "Unauthorized",
            "content": {
              "application/json": {
                "schema": {
                  "$ref": "#/components/schemas/Unauthorized"
                },
                "example": {
                  "detail": "You shall not pass"
                }
              }
            }
          }
        }
      },
      "post": {
        "tags": [
          "Wallets"
        ],
        "summary": "Create a new wallet",
        "description": "A new wallet will be created and respond with a mnemonic. Make sure to keep that mnemonic safely as it will allows you to recover your wallet. Default mnemonic size is 24, (options: 12, 15, 18, 21, 24).",
        "operationId": "postWallets",
        "requestBody": {
          "content": {
            "application/json": {
              "schema": {
                "$ref": "#/components/schemas/WalletCreation"
              },
              "examples": {
                "Example0": {
                  "summary": "Default",
                  "value": {
                    "password": "my-secret-password"
                  }
                },
                "Example1": {
                  "summary": "More settings",
                  "value": {
                    "password": "my-secret-password",
                    "walletName": "wallet-super-name",
                    "isMiner": true,
                    "mnemonicPassphrase": "optional-mnemonic-passphrase",
                    "mnemonicSize": 12
                  }
                }
              }
            }
          },
          "required": true
        },
        "responses": {
          "200": {
            "content": {
              "application/json": {
                "schema": {
                  "$ref": "#/components/schemas/Result"
                },
                "example": {
                  "walletName": "wallet-super-name",
                  "mnemonic": "vault alarm sad mass witness property virus style good flower rice alpha viable evidence run glare pretty scout evil judge enroll refuse another lava"
                }
              }
            }
          },
          "400": {
            "description": "BadRequest",
            "content": {
              "application/json": {
                "schema": {
                  "$ref": "#/components/schemas/BadRequest"
                },
                "example": {
                  "detail": "Something bad in the request"
                }
              }
            }
          },
          "500": {
            "description": "InternalServerError",
            "content": {
              "application/json": {
                "schema": {
                  "$ref": "#/components/schemas/InternalServerError"
                },
                "example": {
                  "detail": "Ouch"
                }
              }
            }
          },
          "404": {
            "description": "NotFound",
            "content": {
              "application/json": {
                "schema": {
                  "$ref": "#/components/schemas/NotFound"
                },
                "example": {
                  "resource": "wallet-name",
                  "detail": "wallet-name not found"
                }
              }
            }
          },
          "503": {
            "description": "ServiceUnavailable",
            "content": {
              "application/json": {
                "schema": {
                  "$ref": "#/components/schemas/ServiceUnavailable"
                },
                "example": {
                  "detail": "Self clique unsynced"
                }
              }
            }
          },
          "401": {
            "description": "Unauthorized",
            "content": {
              "application/json": {
                "schema": {
                  "$ref": "#/components/schemas/Unauthorized"
                },
                "example": {
                  "detail": "You shall not pass"
                }
              }
            }
          }
        }
      }
    },
    "/wallets/{wallet_name}": {
      "get": {
        "tags": [
          "Wallets"
        ],
        "summary": "Get wallet's status",
        "operationId": "getWalletsWallet_name",
        "parameters": [
          {
            "name": "wallet_name",
            "in": "path",
            "required": true,
            "schema": {
              "type": "string"
            }
          }
        ],
        "responses": {
          "200": {
            "content": {
              "application/json": {
                "schema": {
                  "$ref": "#/components/schemas/WalletStatus"
                },
                "example": {
                  "walletName": "wallet-super-name",
                  "locked": true
                }
              }
            }
          },
          "400": {
            "description": "BadRequest",
            "content": {
              "application/json": {
                "schema": {
                  "$ref": "#/components/schemas/BadRequest"
                },
                "example": {
                  "detail": "Something bad in the request"
                }
              }
            }
          },
          "500": {
            "description": "InternalServerError",
            "content": {
              "application/json": {
                "schema": {
                  "$ref": "#/components/schemas/InternalServerError"
                },
                "example": {
                  "detail": "Ouch"
                }
              }
            }
          },
          "404": {
            "description": "NotFound",
            "content": {
              "application/json": {
                "schema": {
                  "$ref": "#/components/schemas/NotFound"
                },
                "example": {
                  "resource": "wallet-name",
                  "detail": "wallet-name not found"
                }
              }
            }
          },
          "503": {
            "description": "ServiceUnavailable",
            "content": {
              "application/json": {
                "schema": {
                  "$ref": "#/components/schemas/ServiceUnavailable"
                },
                "example": {
                  "detail": "Self clique unsynced"
                }
              }
            }
          },
          "401": {
            "description": "Unauthorized",
            "content": {
              "application/json": {
                "schema": {
                  "$ref": "#/components/schemas/Unauthorized"
                },
                "example": {
                  "detail": "You shall not pass"
                }
              }
            }
          }
        }
      },
      "delete": {
        "tags": [
          "Wallets"
        ],
        "summary": "Delete your wallet file (can be recovered with your mnemonic)",
        "operationId": "deleteWalletsWallet_name",
        "parameters": [
          {
            "name": "wallet_name",
            "in": "path",
            "required": true,
            "schema": {
              "type": "string"
            }
          }
        ],
        "requestBody": {
          "content": {
            "application/json": {
              "schema": {
                "$ref": "#/components/schemas/WalletDeletion"
              },
              "example": {
                "password": "my-secret-password"
              }
            }
          },
          "required": true
        },
        "responses": {
          "200": {
            
          },
          "400": {
            "description": "BadRequest",
            "content": {
              "application/json": {
                "schema": {
                  "$ref": "#/components/schemas/BadRequest"
                },
                "example": {
                  "detail": "Something bad in the request"
                }
              }
            }
          },
          "500": {
            "description": "InternalServerError",
            "content": {
              "application/json": {
                "schema": {
                  "$ref": "#/components/schemas/InternalServerError"
                },
                "example": {
                  "detail": "Ouch"
                }
              }
            }
          },
          "404": {
            "description": "NotFound",
            "content": {
              "application/json": {
                "schema": {
                  "$ref": "#/components/schemas/NotFound"
                },
                "example": {
                  "resource": "wallet-name",
                  "detail": "wallet-name not found"
                }
              }
            }
          },
          "503": {
            "description": "ServiceUnavailable",
            "content": {
              "application/json": {
                "schema": {
                  "$ref": "#/components/schemas/ServiceUnavailable"
                },
                "example": {
                  "detail": "Self clique unsynced"
                }
              }
            }
          },
          "401": {
            "description": "Unauthorized",
            "content": {
              "application/json": {
                "schema": {
                  "$ref": "#/components/schemas/Unauthorized"
                },
                "example": {
                  "detail": "You shall not pass"
                }
              }
            }
          }
        }
      }
    },
    "/wallets/{wallet_name}/lock": {
      "post": {
        "tags": [
          "Wallets"
        ],
        "summary": "Lock your wallet",
        "operationId": "postWalletsWallet_nameLock",
        "parameters": [
          {
            "name": "wallet_name",
            "in": "path",
            "required": true,
            "schema": {
              "type": "string"
            }
          }
        ],
        "responses": {
          "200": {
            
          },
          "400": {
            "description": "BadRequest",
            "content": {
              "application/json": {
                "schema": {
                  "$ref": "#/components/schemas/BadRequest"
                },
                "example": {
                  "detail": "Something bad in the request"
                }
              }
            }
          },
          "500": {
            "description": "InternalServerError",
            "content": {
              "application/json": {
                "schema": {
                  "$ref": "#/components/schemas/InternalServerError"
                },
                "example": {
                  "detail": "Ouch"
                }
              }
            }
          },
          "404": {
            "description": "NotFound",
            "content": {
              "application/json": {
                "schema": {
                  "$ref": "#/components/schemas/NotFound"
                },
                "example": {
                  "resource": "wallet-name",
                  "detail": "wallet-name not found"
                }
              }
            }
          },
          "503": {
            "description": "ServiceUnavailable",
            "content": {
              "application/json": {
                "schema": {
                  "$ref": "#/components/schemas/ServiceUnavailable"
                },
                "example": {
                  "detail": "Self clique unsynced"
                }
              }
            }
          },
          "401": {
            "description": "Unauthorized",
            "content": {
              "application/json": {
                "schema": {
                  "$ref": "#/components/schemas/Unauthorized"
                },
                "example": {
                  "detail": "You shall not pass"
                }
              }
            }
          }
        }
      }
    },
    "/wallets/{wallet_name}/unlock": {
      "post": {
        "tags": [
          "Wallets"
        ],
        "summary": "Unlock your wallet",
        "operationId": "postWalletsWallet_nameUnlock",
        "parameters": [
          {
            "name": "wallet_name",
            "in": "path",
            "required": true,
            "schema": {
              "type": "string"
            }
          }
        ],
        "requestBody": {
          "content": {
            "application/json": {
              "schema": {
                "$ref": "#/components/schemas/WalletUnlock"
              },
              "example": {
                "password": "my-secret-password"
              }
            }
          },
          "required": true
        },
        "responses": {
          "200": {
            
          },
          "400": {
            "description": "BadRequest",
            "content": {
              "application/json": {
                "schema": {
                  "$ref": "#/components/schemas/BadRequest"
                },
                "example": {
                  "detail": "Something bad in the request"
                }
              }
            }
          },
          "500": {
            "description": "InternalServerError",
            "content": {
              "application/json": {
                "schema": {
                  "$ref": "#/components/schemas/InternalServerError"
                },
                "example": {
                  "detail": "Ouch"
                }
              }
            }
          },
          "404": {
            "description": "NotFound",
            "content": {
              "application/json": {
                "schema": {
                  "$ref": "#/components/schemas/NotFound"
                },
                "example": {
                  "resource": "wallet-name",
                  "detail": "wallet-name not found"
                }
              }
            }
          },
          "503": {
            "description": "ServiceUnavailable",
            "content": {
              "application/json": {
                "schema": {
                  "$ref": "#/components/schemas/ServiceUnavailable"
                },
                "example": {
                  "detail": "Self clique unsynced"
                }
              }
            }
          },
          "401": {
            "description": "Unauthorized",
            "content": {
              "application/json": {
                "schema": {
                  "$ref": "#/components/schemas/Unauthorized"
                },
                "example": {
                  "detail": "You shall not pass"
                }
              }
            }
          }
        }
      }
    },
    "/wallets/{wallet_name}/balances": {
      "get": {
        "tags": [
          "Wallets"
        ],
        "summary": "Get your total balance",
        "operationId": "getWalletsWallet_nameBalances",
        "parameters": [
          {
            "name": "wallet_name",
            "in": "path",
            "required": true,
            "schema": {
              "type": "string"
            }
          }
        ],
        "responses": {
          "200": {
            "content": {
              "application/json": {
                "schema": {
                  "$ref": "#/components/schemas/Balances"
                },
                "example": {
                  "totalBalance": "1000000",
                  "balances": [
                    {
                      "address": "M1AujpupFP4KWeZvqA7itsHY9cLJmx4qTzojVZrg8W9y9n",
                      "balance": "1000000"
                    }
                  ]
                }
              }
            }
          },
          "400": {
            "description": "BadRequest",
            "content": {
              "application/json": {
                "schema": {
                  "$ref": "#/components/schemas/BadRequest"
                },
                "example": {
                  "detail": "Something bad in the request"
                }
              }
            }
          },
          "500": {
            "description": "InternalServerError",
            "content": {
              "application/json": {
                "schema": {
                  "$ref": "#/components/schemas/InternalServerError"
                },
                "example": {
                  "detail": "Ouch"
                }
              }
            }
          },
          "404": {
            "description": "NotFound",
            "content": {
              "application/json": {
                "schema": {
                  "$ref": "#/components/schemas/NotFound"
                },
                "example": {
                  "resource": "wallet-name",
                  "detail": "wallet-name not found"
                }
              }
            }
          },
          "503": {
            "description": "ServiceUnavailable",
            "content": {
              "application/json": {
                "schema": {
                  "$ref": "#/components/schemas/ServiceUnavailable"
                },
                "example": {
                  "detail": "Self clique unsynced"
                }
              }
            }
          },
          "401": {
            "description": "Unauthorized",
            "content": {
              "application/json": {
                "schema": {
                  "$ref": "#/components/schemas/Unauthorized"
                },
                "example": {
                  "detail": "You shall not pass"
                }
              }
            }
          }
        }
      }
    },
    "/wallets/{wallet_name}/transfer": {
      "post": {
        "tags": [
          "Wallets"
        ],
        "summary": "Transfer ALF",
        "operationId": "postWalletsWallet_nameTransfer",
        "parameters": [
          {
            "name": "wallet_name",
            "in": "path",
            "required": true,
            "schema": {
              "type": "string"
            }
          }
        ],
        "requestBody": {
          "content": {
            "application/json": {
              "schema": {
                "$ref": "#/components/schemas/Transfer"
              },
              "example": {
                "destinations": [
                  {
                    "address": "M1AujpupFP4KWeZvqA7itsHY9cLJmx4qTzojVZrg8W9y9n",
                    "amount": "1000000"
                  }
                ]
              }
            }
          },
          "required": true
        },
        "responses": {
          "200": {
            "content": {
              "application/json": {
                "schema": {
                  "$ref": "#/components/schemas/Result2"
                },
                "example": {
                  "txId": "503bfb16230888af4924aa8f8250d7d348b862e267d75d3147f1998050b6da69",
                  "fromGroup": 2,
                  "toGroup": 1
                }
              }
            }
          },
          "400": {
            "description": "BadRequest",
            "content": {
              "application/json": {
                "schema": {
                  "$ref": "#/components/schemas/BadRequest"
                },
                "example": {
                  "detail": "Something bad in the request"
                }
              }
            }
          },
          "500": {
            "description": "InternalServerError",
            "content": {
              "application/json": {
                "schema": {
                  "$ref": "#/components/schemas/InternalServerError"
                },
                "example": {
                  "detail": "Ouch"
                }
              }
            }
          },
          "404": {
            "description": "NotFound",
            "content": {
              "application/json": {
                "schema": {
                  "$ref": "#/components/schemas/NotFound"
                },
                "example": {
                  "resource": "wallet-name",
                  "detail": "wallet-name not found"
                }
              }
            }
          },
          "503": {
            "description": "ServiceUnavailable",
            "content": {
              "application/json": {
                "schema": {
                  "$ref": "#/components/schemas/ServiceUnavailable"
                },
                "example": {
                  "detail": "Self clique unsynced"
                }
              }
            }
          },
          "401": {
            "description": "Unauthorized",
            "content": {
              "application/json": {
                "schema": {
                  "$ref": "#/components/schemas/Unauthorized"
                },
                "example": {
                  "detail": "You shall not pass"
                }
              }
            }
          }
        }
      }
    },
    "/wallets/{wallet_name}/sweep-all": {
      "post": {
        "tags": [
          "Wallets"
        ],
        "summary": "Transfer all ALF to an address",
        "operationId": "postWalletsWallet_nameSweep-all",
        "parameters": [
          {
            "name": "wallet_name",
            "in": "path",
            "required": true,
            "schema": {
              "type": "string"
            }
          }
        ],
        "requestBody": {
          "content": {
            "application/json": {
              "schema": {
                "$ref": "#/components/schemas/SweepAll"
              },
              "example": {
                "toAddress": "M1AujpupFP4KWeZvqA7itsHY9cLJmx4qTzojVZrg8W9y9n"
              }
            }
          },
          "required": true
        },
        "responses": {
          "200": {
            "content": {
              "application/json": {
                "schema": {
                  "$ref": "#/components/schemas/Result2"
                },
                "example": {
                  "txId": "503bfb16230888af4924aa8f8250d7d348b862e267d75d3147f1998050b6da69",
                  "fromGroup": 2,
                  "toGroup": 1
                }
              }
            }
          },
          "400": {
            "description": "BadRequest",
            "content": {
              "application/json": {
                "schema": {
                  "$ref": "#/components/schemas/BadRequest"
                },
                "example": {
                  "detail": "Something bad in the request"
                }
              }
            }
          },
          "500": {
            "description": "InternalServerError",
            "content": {
              "application/json": {
                "schema": {
                  "$ref": "#/components/schemas/InternalServerError"
                },
                "example": {
                  "detail": "Ouch"
                }
              }
            }
          },
          "404": {
            "description": "NotFound",
            "content": {
              "application/json": {
                "schema": {
                  "$ref": "#/components/schemas/NotFound"
                },
                "example": {
                  "resource": "wallet-name",
                  "detail": "wallet-name not found"
                }
              }
            }
          },
          "503": {
            "description": "ServiceUnavailable",
            "content": {
              "application/json": {
                "schema": {
                  "$ref": "#/components/schemas/ServiceUnavailable"
                },
                "example": {
                  "detail": "Self clique unsynced"
                }
              }
            }
          },
          "401": {
            "description": "Unauthorized",
            "content": {
              "application/json": {
                "schema": {
                  "$ref": "#/components/schemas/Unauthorized"
                },
                "example": {
                  "detail": "You shall not pass"
                }
              }
            }
          }
        }
      }
    },
    "/wallets/{wallet_name}/addresses": {
      "get": {
        "tags": [
          "Wallets"
        ],
        "summary": "List all your wallet's addresses",
        "operationId": "getWalletsWallet_nameAddresses",
        "parameters": [
          {
            "name": "wallet_name",
            "in": "path",
            "required": true,
            "schema": {
              "type": "string"
            }
          }
        ],
        "responses": {
          "200": {
            "content": {
              "application/json": {
                "schema": {
                  "$ref": "#/components/schemas/Addresses"
                },
                "example": {
                  "activeAddress": "M1AujpupFP4KWeZvqA7itsHY9cLJmx4qTzojVZrg8W9y9n",
                  "addresses": [
                    "M1AujpupFP4KWeZvqA7itsHY9cLJmx4qTzojVZrg8W9y9n"
                  ]
                }
              }
            }
          },
          "400": {
            "description": "BadRequest",
            "content": {
              "application/json": {
                "schema": {
                  "$ref": "#/components/schemas/BadRequest"
                },
                "example": {
                  "detail": "Something bad in the request"
                }
              }
            }
          },
          "500": {
            "description": "InternalServerError",
            "content": {
              "application/json": {
                "schema": {
                  "$ref": "#/components/schemas/InternalServerError"
                },
                "example": {
                  "detail": "Ouch"
                }
              }
            }
          },
          "404": {
            "description": "NotFound",
            "content": {
              "application/json": {
                "schema": {
                  "$ref": "#/components/schemas/NotFound"
                },
                "example": {
                  "resource": "wallet-name",
                  "detail": "wallet-name not found"
                }
              }
            }
          },
          "503": {
            "description": "ServiceUnavailable",
            "content": {
              "application/json": {
                "schema": {
                  "$ref": "#/components/schemas/ServiceUnavailable"
                },
                "example": {
                  "detail": "Self clique unsynced"
                }
              }
            }
          },
          "401": {
            "description": "Unauthorized",
            "content": {
              "application/json": {
                "schema": {
                  "$ref": "#/components/schemas/Unauthorized"
                },
                "example": {
                  "detail": "You shall not pass"
                }
              }
            }
          }
        }
      }
    },
    "/wallets/{wallet_name}/miner-addresses": {
      "get": {
        "tags": [
          "Miners"
        ],
        "summary": "List all miner addresses per group",
        "description": "This endpoint can only be called if the wallet was created with the `miner = true` flag",
        "operationId": "getWalletsWallet_nameMiner-addresses",
        "parameters": [
          {
            "name": "wallet_name",
            "in": "path",
            "required": true,
            "schema": {
              "type": "string"
            }
          }
        ],
        "responses": {
          "200": {
            "content": {
              "application/json": {
                "schema": {
                  "type": "array",
                  "items": {
                    "$ref": "#/components/schemas/MinerAddressesInfo"
                  }
                },
                "example": [
                  {
                    "addresses": [
                      {
                        "address": "M1AujpupFP4KWeZvqA7itsHY9cLJmx4qTzojVZrg8W9y9n",
                        "group": 2
                      }
                    ]
                  }
                ]
              }
            }
          },
          "400": {
            "description": "BadRequest",
            "content": {
              "application/json": {
                "schema": {
                  "$ref": "#/components/schemas/BadRequest"
                },
                "example": {
                  "detail": "Something bad in the request"
                }
              }
            }
          },
          "500": {
            "description": "InternalServerError",
            "content": {
              "application/json": {
                "schema": {
                  "$ref": "#/components/schemas/InternalServerError"
                },
                "example": {
                  "detail": "Ouch"
                }
              }
            }
          },
          "404": {
            "description": "NotFound",
            "content": {
              "application/json": {
                "schema": {
                  "$ref": "#/components/schemas/NotFound"
                },
                "example": {
                  "resource": "wallet-name",
                  "detail": "wallet-name not found"
                }
              }
            }
          },
          "503": {
            "description": "ServiceUnavailable",
            "content": {
              "application/json": {
                "schema": {
                  "$ref": "#/components/schemas/ServiceUnavailable"
                },
                "example": {
                  "detail": "Self clique unsynced"
                }
              }
            }
          },
          "401": {
            "description": "Unauthorized",
            "content": {
              "application/json": {
                "schema": {
                  "$ref": "#/components/schemas/Unauthorized"
                },
                "example": {
                  "detail": "You shall not pass"
                }
              }
            }
          }
        }
      }
    },
    "/wallets/{wallet_name}/derive-next-address": {
      "post": {
        "tags": [
          "Wallets"
        ],
        "summary": "Derive your next address",
        "description": "Cannot be called from a miner wallet",
        "operationId": "postWalletsWallet_nameDerive-next-address",
        "parameters": [
          {
            "name": "wallet_name",
            "in": "path",
            "required": true,
            "schema": {
              "type": "string"
            }
          }
        ],
        "responses": {
          "200": {
            "content": {
              "application/json": {
                "schema": {
                  "$ref": "#/components/schemas/Result3"
                },
                "example": {
                  "address": "M1AujpupFP4KWeZvqA7itsHY9cLJmx4qTzojVZrg8W9y9n"
                }
              }
            }
          },
          "400": {
            "description": "BadRequest",
            "content": {
              "application/json": {
                "schema": {
                  "$ref": "#/components/schemas/BadRequest"
                },
                "example": {
                  "detail": "Something bad in the request"
                }
              }
            }
          },
          "500": {
            "description": "InternalServerError",
            "content": {
              "application/json": {
                "schema": {
                  "$ref": "#/components/schemas/InternalServerError"
                },
                "example": {
                  "detail": "Ouch"
                }
              }
            }
          },
          "404": {
            "description": "NotFound",
            "content": {
              "application/json": {
                "schema": {
                  "$ref": "#/components/schemas/NotFound"
                },
                "example": {
                  "resource": "wallet-name",
                  "detail": "wallet-name not found"
                }
              }
            }
          },
          "503": {
            "description": "ServiceUnavailable",
            "content": {
              "application/json": {
                "schema": {
                  "$ref": "#/components/schemas/ServiceUnavailable"
                },
                "example": {
                  "detail": "Self clique unsynced"
                }
              }
            }
          },
          "401": {
            "description": "Unauthorized",
            "content": {
              "application/json": {
                "schema": {
                  "$ref": "#/components/schemas/Unauthorized"
                },
                "example": {
                  "detail": "You shall not pass"
                }
              }
            }
          }
        }
      }
    },
    "/wallets/{wallet_name}/derive-next-miner-addresses": {
      "post": {
        "tags": [
          "Miners"
        ],
        "summary": "Derive your next miner addresses for each group",
        "description": "Your wallet need to have been created with the miner flag set to true",
        "operationId": "postWalletsWallet_nameDerive-next-miner-addresses",
        "parameters": [
          {
            "name": "wallet_name",
            "in": "path",
            "required": true,
            "schema": {
              "type": "string"
            }
          }
        ],
        "responses": {
          "200": {
            "content": {
              "application/json": {
                "schema": {
                  "type": "array",
                  "items": {
                    "$ref": "#/components/schemas/AddressInfo"
                  }
                },
                "example": [
                  {
                    "address": "M1AujpupFP4KWeZvqA7itsHY9cLJmx4qTzojVZrg8W9y9n",
                    "group": 2
                  }
                ]
              }
            }
          },
          "400": {
            "description": "BadRequest",
            "content": {
              "application/json": {
                "schema": {
                  "$ref": "#/components/schemas/BadRequest"
                },
                "example": {
                  "detail": "Something bad in the request"
                }
              }
            }
          },
          "500": {
            "description": "InternalServerError",
            "content": {
              "application/json": {
                "schema": {
                  "$ref": "#/components/schemas/InternalServerError"
                },
                "example": {
                  "detail": "Ouch"
                }
              }
            }
          },
          "404": {
            "description": "NotFound",
            "content": {
              "application/json": {
                "schema": {
                  "$ref": "#/components/schemas/NotFound"
                },
                "example": {
                  "resource": "wallet-name",
                  "detail": "wallet-name not found"
                }
              }
            }
          },
          "503": {
            "description": "ServiceUnavailable",
            "content": {
              "application/json": {
                "schema": {
                  "$ref": "#/components/schemas/ServiceUnavailable"
                },
                "example": {
                  "detail": "Self clique unsynced"
                }
              }
            }
          },
          "401": {
            "description": "Unauthorized",
            "content": {
              "application/json": {
                "schema": {
                  "$ref": "#/components/schemas/Unauthorized"
                },
                "example": {
                  "detail": "You shall not pass"
                }
              }
            }
          }
        }
      }
    },
    "/wallets/{wallet_name}/change-active-address": {
      "post": {
        "tags": [
          "Wallets"
        ],
        "summary": "Choose the active address",
        "operationId": "postWalletsWallet_nameChange-active-address",
        "parameters": [
          {
            "name": "wallet_name",
            "in": "path",
            "required": true,
            "schema": {
              "type": "string"
            }
          }
        ],
        "requestBody": {
          "content": {
            "application/json": {
              "schema": {
                "$ref": "#/components/schemas/ChangeActiveAddress"
              },
              "example": {
                "address": "M1AujpupFP4KWeZvqA7itsHY9cLJmx4qTzojVZrg8W9y9n"
              }
            }
          },
          "required": true
        },
        "responses": {
          "200": {
            
          },
          "400": {
            "description": "BadRequest",
            "content": {
              "application/json": {
                "schema": {
                  "$ref": "#/components/schemas/BadRequest"
                },
                "example": {
                  "detail": "Something bad in the request"
                }
              }
            }
          },
          "500": {
            "description": "InternalServerError",
            "content": {
              "application/json": {
                "schema": {
                  "$ref": "#/components/schemas/InternalServerError"
                },
                "example": {
                  "detail": "Ouch"
                }
              }
            }
          },
          "404": {
            "description": "NotFound",
            "content": {
              "application/json": {
                "schema": {
                  "$ref": "#/components/schemas/NotFound"
                },
                "example": {
                  "resource": "wallet-name",
                  "detail": "wallet-name not found"
                }
              }
            }
          },
          "503": {
            "description": "ServiceUnavailable",
            "content": {
              "application/json": {
                "schema": {
                  "$ref": "#/components/schemas/ServiceUnavailable"
                },
                "example": {
                  "detail": "Self clique unsynced"
                }
              }
            }
          },
          "401": {
            "description": "Unauthorized",
            "content": {
              "application/json": {
                "schema": {
                  "$ref": "#/components/schemas/Unauthorized"
                },
                "example": {
                  "detail": "You shall not pass"
                }
              }
            }
          }
        }
      }
    },
    "/infos/node": {
      "get": {
        "tags": [
          "Infos"
        ],
        "summary": "Get info about that node",
        "operationId": "getInfosNode",
        "responses": {
          "200": {
            "content": {
              "application/json": {
                "schema": {
                  "$ref": "#/components/schemas/NodeInfo"
                },
                "example": {
                  "isMining": true
                }
              }
            }
          },
          "400": {
            "description": "BadRequest",
            "content": {
              "application/json": {
                "schema": {
                  "$ref": "#/components/schemas/BadRequest"
                },
                "example": {
                  "detail": "Something bad in the request"
                }
              }
            }
          },
          "500": {
            "description": "InternalServerError",
            "content": {
              "application/json": {
                "schema": {
                  "$ref": "#/components/schemas/InternalServerError"
                },
                "example": {
                  "detail": "Ouch"
                }
              }
            }
          },
          "404": {
            "description": "NotFound",
            "content": {
              "application/json": {
                "schema": {
                  "$ref": "#/components/schemas/NotFound"
                },
                "example": {
                  "resource": "wallet-name",
                  "detail": "wallet-name not found"
                }
              }
            }
          },
          "503": {
            "description": "ServiceUnavailable",
            "content": {
              "application/json": {
                "schema": {
                  "$ref": "#/components/schemas/ServiceUnavailable"
                },
                "example": {
                  "detail": "Self clique unsynced"
                }
              }
            }
          },
          "401": {
            "description": "Unauthorized",
            "content": {
              "application/json": {
                "schema": {
                  "$ref": "#/components/schemas/Unauthorized"
                },
                "example": {
                  "detail": "You shall not pass"
                }
              }
            }
          }
        }
      }
    },
    "/infos/self-clique": {
      "get": {
        "tags": [
          "Infos"
        ],
        "summary": "Get info about your own clique",
        "operationId": "getInfosSelf-clique",
        "responses": {
          "200": {
            "content": {
              "application/json": {
                "schema": {
                  "$ref": "#/components/schemas/SelfClique"
                },
                "example": {
                  "cliqueId": "d1b70d2226308b46da297486adb6b4f1a8c1842cb159ac5ec04f384fe2d6f5da28",
                  "networkType": "mainnet",
                  "numZerosAtLeastInHash": 18,
                  "nodes": [
                    {
                      "address": "1.2.3.4",
                      "restPort": 12377,
                      "wsPort": 12366,
                      "minerApiPort": 12355
                    }
                  ],
                  "selfReady": true,
                  "synced": true,
                  "groupNumPerBroker": 1,
                  "groups": 2
                }
              }
            }
          },
          "400": {
            "description": "BadRequest",
            "content": {
              "application/json": {
                "schema": {
                  "$ref": "#/components/schemas/BadRequest"
                },
                "example": {
                  "detail": "Something bad in the request"
                }
              }
            }
          },
          "500": {
            "description": "InternalServerError",
            "content": {
              "application/json": {
                "schema": {
                  "$ref": "#/components/schemas/InternalServerError"
                },
                "example": {
                  "detail": "Ouch"
                }
              }
            }
          },
          "404": {
            "description": "NotFound",
            "content": {
              "application/json": {
                "schema": {
                  "$ref": "#/components/schemas/NotFound"
                },
                "example": {
                  "resource": "wallet-name",
                  "detail": "wallet-name not found"
                }
              }
            }
          },
          "503": {
            "description": "ServiceUnavailable",
            "content": {
              "application/json": {
                "schema": {
                  "$ref": "#/components/schemas/ServiceUnavailable"
                },
                "example": {
                  "detail": "Self clique unsynced"
                }
              }
            }
          },
          "401": {
            "description": "Unauthorized",
            "content": {
              "application/json": {
                "schema": {
                  "$ref": "#/components/schemas/Unauthorized"
                },
                "example": {
                  "detail": "You shall not pass"
                }
              }
            }
          }
        }
      }
    },
    "/infos/inter-clique-peer-info": {
      "get": {
        "tags": [
          "Infos"
        ],
        "summary": "Get infos about the inter cliques",
        "operationId": "getInfosInter-clique-peer-info",
        "responses": {
          "200": {
            "content": {
              "application/json": {
                "schema": {
                  "type": "array",
                  "items": {
                    "$ref": "#/components/schemas/InterCliquePeerInfo"
                  }
                },
                "example": [
                  {
                    "cliqueId": "d1b70d2226308b46da297486adb6b4f1a8c1842cb159ac5ec04f384fe2d6f5da28",
                    "brokerId": 1,
                    "groupNumPerBroker": 1,
                    "address": {
                      "addr": "1.2.3.4",
                      "port": 12344
                    },
                    "isSynced": true
                  }
                ]
              }
            }
          },
          "400": {
            "description": "BadRequest",
            "content": {
              "application/json": {
                "schema": {
                  "$ref": "#/components/schemas/BadRequest"
                },
                "example": {
                  "detail": "Something bad in the request"
                }
              }
            }
          },
          "500": {
            "description": "InternalServerError",
            "content": {
              "application/json": {
                "schema": {
                  "$ref": "#/components/schemas/InternalServerError"
                },
                "example": {
                  "detail": "Ouch"
                }
              }
            }
          },
          "404": {
            "description": "NotFound",
            "content": {
              "application/json": {
                "schema": {
                  "$ref": "#/components/schemas/NotFound"
                },
                "example": {
                  "resource": "wallet-name",
                  "detail": "wallet-name not found"
                }
              }
            }
          },
          "503": {
            "description": "ServiceUnavailable",
            "content": {
              "application/json": {
                "schema": {
                  "$ref": "#/components/schemas/ServiceUnavailable"
                },
                "example": {
                  "detail": "Self clique unsynced"
                }
              }
            }
          },
          "401": {
            "description": "Unauthorized",
            "content": {
              "application/json": {
                "schema": {
                  "$ref": "#/components/schemas/Unauthorized"
                },
                "example": {
                  "detail": "You shall not pass"
                }
              }
            }
          }
        }
      }
    },
    "/infos/discovered-neighbors": {
      "get": {
        "tags": [
          "Infos"
        ],
        "summary": "Get discovered neighbors",
        "operationId": "getInfosDiscovered-neighbors",
        "responses": {
          "200": {
            "content": {
              "application/json": {
                "schema": {
                  "type": "array",
                  "items": {
                    "$ref": "#/components/schemas/BrokerInfo"
                  }
                },
                "example": [
                  {
                    "cliqueId": "d1b70d2226308b46da297486adb6b4f1a8c1842cb159ac5ec04f384fe2d6f5da28",
                    "brokerId": 1,
                    "groupNumPerBroker": 1,
                    "address": {
                      "addr": "1.2.3.4",
                      "port": 12344
                    }
                  }
                ]
              }
            }
          },
          "400": {
            "description": "BadRequest",
            "content": {
              "application/json": {
                "schema": {
                  "$ref": "#/components/schemas/BadRequest"
                },
                "example": {
                  "detail": "Something bad in the request"
                }
              }
            }
          },
          "500": {
            "description": "InternalServerError",
            "content": {
              "application/json": {
                "schema": {
                  "$ref": "#/components/schemas/InternalServerError"
                },
                "example": {
                  "detail": "Ouch"
                }
              }
            }
          },
          "404": {
            "description": "NotFound",
            "content": {
              "application/json": {
                "schema": {
                  "$ref": "#/components/schemas/NotFound"
                },
                "example": {
                  "resource": "wallet-name",
                  "detail": "wallet-name not found"
                }
              }
            }
          },
          "503": {
            "description": "ServiceUnavailable",
            "content": {
              "application/json": {
                "schema": {
                  "$ref": "#/components/schemas/ServiceUnavailable"
                },
                "example": {
                  "detail": "Self clique unsynced"
                }
              }
            }
          },
          "401": {
            "description": "Unauthorized",
            "content": {
              "application/json": {
                "schema": {
                  "$ref": "#/components/schemas/Unauthorized"
                },
                "example": {
                  "detail": "You shall not pass"
                }
              }
            }
          }
        }
      }
    },
    "/infos/misbehaviors": {
      "get": {
        "tags": [
          "Infos"
        ],
        "summary": "Get the misbehaviors of peers",
        "operationId": "getInfosMisbehaviors",
        "responses": {
          "200": {
            "content": {
              "application/json": {
                "schema": {
                  "type": "array",
                  "items": {
                    "$ref": "#/components/schemas/PeerMisbehavior"
                  }
                },
                "example": [
                  {
                    "peer": "1.2.3.4",
                    "status": {
                      "type": "penalty",
                      "value": 42
                    }
                  }
                ]
              }
            }
          },
          "400": {
            "description": "BadRequest",
            "content": {
              "application/json": {
                "schema": {
                  "$ref": "#/components/schemas/BadRequest"
                },
                "example": {
                  "detail": "Something bad in the request"
                }
              }
            }
          },
          "500": {
            "description": "InternalServerError",
            "content": {
              "application/json": {
                "schema": {
                  "$ref": "#/components/schemas/InternalServerError"
                },
                "example": {
                  "detail": "Ouch"
                }
              }
            }
          },
          "404": {
            "description": "NotFound",
            "content": {
              "application/json": {
                "schema": {
                  "$ref": "#/components/schemas/NotFound"
                },
                "example": {
                  "resource": "wallet-name",
                  "detail": "wallet-name not found"
                }
              }
            }
          },
          "503": {
            "description": "ServiceUnavailable",
            "content": {
              "application/json": {
                "schema": {
                  "$ref": "#/components/schemas/ServiceUnavailable"
                },
                "example": {
                  "detail": "Self clique unsynced"
                }
              }
            }
          },
          "401": {
            "description": "Unauthorized",
            "content": {
              "application/json": {
                "schema": {
                  "$ref": "#/components/schemas/Unauthorized"
                },
                "example": {
                  "detail": "You shall not pass"
                }
              }
            }
          }
        }
      },
      "post": {
        "tags": [
          "Infos"
        ],
        "summary": "Unban given peers",
        "operationId": "postInfosMisbehaviors",
        "requestBody": {
          "content": {
            "application/json": {
              "schema": {
                "$ref": "#/components/schemas/MisbehaviorAction"
              },
              "example": {
                "type": "unban",
                "peers": [
                  "1.2.3.4"
                ]
              }
            }
          },
          "required": true
        },
        "responses": {
          "200": {
            
          },
          "400": {
            "description": "BadRequest",
            "content": {
              "application/json": {
                "schema": {
                  "$ref": "#/components/schemas/BadRequest"
                },
                "example": {
                  "detail": "Something bad in the request"
                }
              }
            }
          },
          "500": {
            "description": "InternalServerError",
            "content": {
              "application/json": {
                "schema": {
                  "$ref": "#/components/schemas/InternalServerError"
                },
                "example": {
                  "detail": "Ouch"
                }
              }
            }
          },
          "404": {
            "description": "NotFound",
            "content": {
              "application/json": {
                "schema": {
                  "$ref": "#/components/schemas/NotFound"
                },
                "example": {
                  "resource": "wallet-name",
                  "detail": "wallet-name not found"
                }
              }
            }
          },
          "503": {
            "description": "ServiceUnavailable",
            "content": {
              "application/json": {
                "schema": {
                  "$ref": "#/components/schemas/ServiceUnavailable"
                },
                "example": {
                  "detail": "Self clique unsynced"
                }
              }
            }
          },
          "401": {
            "description": "Unauthorized",
            "content": {
              "application/json": {
                "schema": {
                  "$ref": "#/components/schemas/Unauthorized"
                },
                "example": {
                  "detail": "You shall not pass"
                }
              }
            }
          }
        }
      }
    },
    "/blockflow": {
      "get": {
        "tags": [
          "Blockflow"
        ],
        "summary": "List blocks on the given time interval",
        "operationId": "getBlockflow",
        "parameters": [
          {
            "name": "fromTs",
            "in": "query",
            "required": true,
            "schema": {
              "type": "integer",
              "format": "int64",
              "minimum": "0"
            }
          },
          {
            "name": "toTs",
            "in": "query",
            "required": true,
            "schema": {
              "type": "integer",
              "format": "int64",
              "minimum": "0"
            }
          }
        ],
        "responses": {
          "200": {
            "content": {
              "application/json": {
                "schema": {
                  "$ref": "#/components/schemas/FetchResponse"
                },
                "example": {
                  "blocks": [
                    [
                      {
                        "hash": "bdaf9dc514ce7d34b6474b8ca10a3dfb93ba997cb9d5ff1ea724ebe2af48abe5",
                        "timestamp": 1611041396892,
                        "chainFrom": 1,
                        "chainTo": 2,
                        "height": 42,
                        "deps": [
                          "bdaf9dc514ce7d34b6474b8ca10a3dfb93ba997cb9d5ff1ea724ebe2af48abe5",
                          "bdaf9dc514ce7d34b6474b8ca10a3dfb93ba997cb9d5ff1ea724ebe2af48abe5"
                        ],
                        "transactions": [
                          {
                            "id": "503bfb16230888af4924aa8f8250d7d348b862e267d75d3147f1998050b6da69",
                            "inputs": [
                              {
                                "type": "asset",
                                "outputRef": {
                                  "scriptHint": 23412,
                                  "key": "798e9e137aec7c2d59d9655b4ffa640f301f628bf7c365083bb255f6aa5f89ef"
                                },
                                "unlockScript": "00d1b70d2226308b46da297486adb6b4f1a8c1842cb159ac5ec04f384fe2d6f5da28"
                              }
                            ],
                            "outputs": [
                              {
                                "type": "asset",
                                "amount": "1000000000000000000",
                                "address": "M1AujpupFP4KWeZvqA7itsHY9cLJmx4qTzojVZrg8W9y9n",
                                "tokens": [
                                  {
                                    "id": "2d11fd6c12435ffb07aaed4d190a505b621b927a5f6e51b61ce0ebe186397bdd",
                                    "amount": "42"
                                  },
                                  {
                                    "id": "bd165d20bd063c7a023d22232a1e75bf46e904067f92b49323fe89fa0fd586bf",
                                    "amount": "1000"
                                  }
                                ],
                                "lockTime": 1611041396892,
                                "additionalData": ""
                              }
                            ],
                            "startGas": 1,
                            "gasPrice": "1000"
                          }
                        ]
                      }
                    ]
                  ]
                }
              }
            }
          },
          "400": {
            "description": "BadRequest",
            "content": {
              "application/json": {
                "schema": {
                  "$ref": "#/components/schemas/BadRequest"
                },
                "example": {
                  "detail": "Something bad in the request"
                }
              }
            }
          },
          "500": {
            "description": "InternalServerError",
            "content": {
              "application/json": {
                "schema": {
                  "$ref": "#/components/schemas/InternalServerError"
                },
                "example": {
                  "detail": "Ouch"
                }
              }
            }
          },
          "404": {
            "description": "NotFound",
            "content": {
              "application/json": {
                "schema": {
                  "$ref": "#/components/schemas/NotFound"
                },
                "example": {
                  "resource": "wallet-name",
                  "detail": "wallet-name not found"
                }
              }
            }
          },
          "503": {
            "description": "ServiceUnavailable",
            "content": {
              "application/json": {
                "schema": {
                  "$ref": "#/components/schemas/ServiceUnavailable"
                },
                "example": {
                  "detail": "Self clique unsynced"
                }
              }
            }
          },
          "401": {
            "description": "Unauthorized",
            "content": {
              "application/json": {
                "schema": {
                  "$ref": "#/components/schemas/Unauthorized"
                },
                "example": {
                  "detail": "You shall not pass"
                }
              }
            }
          }
        }
      }
    },
    "/blockflow/blocks/{block_hash}": {
      "get": {
        "tags": [
          "Blockflow"
        ],
        "summary": "Get a block with hash",
        "operationId": "getBlockflowBlocksBlock_hash",
        "parameters": [
          {
            "name": "block_hash",
            "in": "path",
            "required": true,
            "schema": {
              "type": "string"
            }
          }
        ],
        "responses": {
          "200": {
            "content": {
              "application/json": {
                "schema": {
                  "$ref": "#/components/schemas/BlockEntry"
                },
                "example": {
                  "hash": "bdaf9dc514ce7d34b6474b8ca10a3dfb93ba997cb9d5ff1ea724ebe2af48abe5",
                  "timestamp": 1611041396892,
                  "chainFrom": 1,
                  "chainTo": 2,
                  "height": 42,
                  "deps": [
                    "bdaf9dc514ce7d34b6474b8ca10a3dfb93ba997cb9d5ff1ea724ebe2af48abe5",
                    "bdaf9dc514ce7d34b6474b8ca10a3dfb93ba997cb9d5ff1ea724ebe2af48abe5"
                  ],
                  "transactions": [
                    {
                      "id": "503bfb16230888af4924aa8f8250d7d348b862e267d75d3147f1998050b6da69",
                      "inputs": [
                        {
                          "type": "asset",
                          "outputRef": {
                            "scriptHint": 23412,
                            "key": "798e9e137aec7c2d59d9655b4ffa640f301f628bf7c365083bb255f6aa5f89ef"
                          },
                          "unlockScript": "00d1b70d2226308b46da297486adb6b4f1a8c1842cb159ac5ec04f384fe2d6f5da28"
                        }
                      ],
                      "outputs": [
                        {
                          "type": "asset",
                          "amount": "1000000000000000000",
                          "address": "M1AujpupFP4KWeZvqA7itsHY9cLJmx4qTzojVZrg8W9y9n",
                          "tokens": [
                            {
                              "id": "2d11fd6c12435ffb07aaed4d190a505b621b927a5f6e51b61ce0ebe186397bdd",
                              "amount": "42"
                            },
                            {
                              "id": "bd165d20bd063c7a023d22232a1e75bf46e904067f92b49323fe89fa0fd586bf",
                              "amount": "1000"
                            }
                          ],
                          "lockTime": 1611041396892,
                          "additionalData": ""
                        }
                      ],
                      "startGas": 1,
                      "gasPrice": "1000"
                    }
                  ]
                }
              }
            }
          },
          "400": {
            "description": "BadRequest",
            "content": {
              "application/json": {
                "schema": {
                  "$ref": "#/components/schemas/BadRequest"
                },
                "example": {
                  "detail": "Something bad in the request"
                }
              }
            }
          },
          "500": {
            "description": "InternalServerError",
            "content": {
              "application/json": {
                "schema": {
                  "$ref": "#/components/schemas/InternalServerError"
                },
                "example": {
                  "detail": "Ouch"
                }
              }
            }
          },
          "404": {
            "description": "NotFound",
            "content": {
              "application/json": {
                "schema": {
                  "$ref": "#/components/schemas/NotFound"
                },
                "example": {
                  "resource": "wallet-name",
                  "detail": "wallet-name not found"
                }
              }
            }
          },
          "503": {
            "description": "ServiceUnavailable",
            "content": {
              "application/json": {
                "schema": {
                  "$ref": "#/components/schemas/ServiceUnavailable"
                },
                "example": {
                  "detail": "Self clique unsynced"
                }
              }
            }
          },
          "401": {
            "description": "Unauthorized",
            "content": {
              "application/json": {
                "schema": {
                  "$ref": "#/components/schemas/Unauthorized"
                },
                "example": {
                  "detail": "You shall not pass"
                }
              }
            }
          }
        }
      }
    },
    "/addresses/{address}/balance": {
      "get": {
        "tags": [
          "Addresses"
        ],
        "summary": "Get the balance of a address",
        "operationId": "getAddressesAddressBalance",
        "parameters": [
          {
            "name": "address",
            "in": "path",
            "required": true,
            "schema": {
              "type": "string"
            }
          }
        ],
        "responses": {
          "200": {
            "content": {
              "application/json": {
                "schema": {
                  "$ref": "#/components/schemas/Balance"
                },
                "example": {
                  "balance": "1000000000000000000",
                  "lockedBalance": "500000000000000000",
                  "utxoNum": 3
                }
              }
            }
          },
          "400": {
            "description": "BadRequest",
            "content": {
              "application/json": {
                "schema": {
                  "$ref": "#/components/schemas/BadRequest"
                },
                "example": {
                  "detail": "Something bad in the request"
                }
              }
            }
          },
          "500": {
            "description": "InternalServerError",
            "content": {
              "application/json": {
                "schema": {
                  "$ref": "#/components/schemas/InternalServerError"
                },
                "example": {
                  "detail": "Ouch"
                }
              }
            }
          },
          "404": {
            "description": "NotFound",
            "content": {
              "application/json": {
                "schema": {
                  "$ref": "#/components/schemas/NotFound"
                },
                "example": {
                  "resource": "wallet-name",
                  "detail": "wallet-name not found"
                }
              }
            }
          },
          "503": {
            "description": "ServiceUnavailable",
            "content": {
              "application/json": {
                "schema": {
                  "$ref": "#/components/schemas/ServiceUnavailable"
                },
                "example": {
                  "detail": "Self clique unsynced"
                }
              }
            }
          },
          "401": {
            "description": "Unauthorized",
            "content": {
              "application/json": {
                "schema": {
                  "$ref": "#/components/schemas/Unauthorized"
                },
                "example": {
                  "detail": "You shall not pass"
                }
              }
            }
          }
        }
      }
    },
    "/addresses/{address}/group": {
      "get": {
        "tags": [
          "Addresses"
        ],
        "summary": "Get the group of a address",
        "operationId": "getAddressesAddressGroup",
        "parameters": [
          {
            "name": "address",
            "in": "path",
            "required": true,
            "schema": {
              "type": "string"
            }
          }
        ],
        "responses": {
          "200": {
            "content": {
              "application/json": {
                "schema": {
                  "$ref": "#/components/schemas/Group"
                },
                "example": {
                  "group": 2
                }
              }
            }
          },
          "400": {
            "description": "BadRequest",
            "content": {
              "application/json": {
                "schema": {
                  "$ref": "#/components/schemas/BadRequest"
                },
                "example": {
                  "detail": "Something bad in the request"
                }
              }
            }
          },
          "500": {
            "description": "InternalServerError",
            "content": {
              "application/json": {
                "schema": {
                  "$ref": "#/components/schemas/InternalServerError"
                },
                "example": {
                  "detail": "Ouch"
                }
              }
            }
          },
          "404": {
            "description": "NotFound",
            "content": {
              "application/json": {
                "schema": {
                  "$ref": "#/components/schemas/NotFound"
                },
                "example": {
                  "resource": "wallet-name",
                  "detail": "wallet-name not found"
                }
              }
            }
          },
          "503": {
            "description": "ServiceUnavailable",
            "content": {
              "application/json": {
                "schema": {
                  "$ref": "#/components/schemas/ServiceUnavailable"
                },
                "example": {
                  "detail": "Self clique unsynced"
                }
              }
            }
          },
          "401": {
            "description": "Unauthorized",
            "content": {
              "application/json": {
                "schema": {
                  "$ref": "#/components/schemas/Unauthorized"
                },
                "example": {
                  "detail": "You shall not pass"
                }
              }
            }
          }
        }
      }
    },
    "/blockflow/hashes": {
      "get": {
        "tags": [
          "Blockflow"
        ],
        "summary": "Get all block's hashes at given height for given groups",
        "operationId": "getBlockflowHashes",
        "parameters": [
          {
            "name": "fromGroup",
            "in": "query",
            "required": true,
            "schema": {
              "type": "integer"
            }
          },
          {
            "name": "toGroup",
            "in": "query",
            "required": true,
            "schema": {
              "type": "integer"
            }
          },
          {
            "name": "height",
            "in": "query",
            "required": true,
            "schema": {
              "type": "integer"
            }
          }
        ],
        "responses": {
          "200": {
            "content": {
              "application/json": {
                "schema": {
                  "$ref": "#/components/schemas/HashesAtHeight"
                },
                "example": {
                  "headers": [
                    "bdaf9dc514ce7d34b6474b8ca10a3dfb93ba997cb9d5ff1ea724ebe2af48abe5",
                    "bdaf9dc514ce7d34b6474b8ca10a3dfb93ba997cb9d5ff1ea724ebe2af48abe5",
                    "bdaf9dc514ce7d34b6474b8ca10a3dfb93ba997cb9d5ff1ea724ebe2af48abe5"
                  ]
                }
              }
            }
          },
          "400": {
            "description": "BadRequest",
            "content": {
              "application/json": {
                "schema": {
                  "$ref": "#/components/schemas/BadRequest"
                },
                "example": {
                  "detail": "Something bad in the request"
                }
              }
            }
          },
          "500": {
            "description": "InternalServerError",
            "content": {
              "application/json": {
                "schema": {
                  "$ref": "#/components/schemas/InternalServerError"
                },
                "example": {
                  "detail": "Ouch"
                }
              }
            }
          },
          "404": {
            "description": "NotFound",
            "content": {
              "application/json": {
                "schema": {
                  "$ref": "#/components/schemas/NotFound"
                },
                "example": {
                  "resource": "wallet-name",
                  "detail": "wallet-name not found"
                }
              }
            }
          },
          "503": {
            "description": "ServiceUnavailable",
            "content": {
              "application/json": {
                "schema": {
                  "$ref": "#/components/schemas/ServiceUnavailable"
                },
                "example": {
                  "detail": "Self clique unsynced"
                }
              }
            }
          },
          "401": {
            "description": "Unauthorized",
            "content": {
              "application/json": {
                "schema": {
                  "$ref": "#/components/schemas/Unauthorized"
                },
                "example": {
                  "detail": "You shall not pass"
                }
              }
            }
          }
        }
      }
    },
    "/blockflow/chains": {
      "get": {
        "tags": [
          "Blockflow"
        ],
        "summary": "Get infos about the chain from the given groups",
        "operationId": "getBlockflowChains",
        "parameters": [
          {
            "name": "fromGroup",
            "in": "query",
            "required": true,
            "schema": {
              "type": "integer"
            }
          },
          {
            "name": "toGroup",
            "in": "query",
            "required": true,
            "schema": {
              "type": "integer"
            }
          }
        ],
        "responses": {
          "200": {
            "content": {
              "application/json": {
                "schema": {
                  "$ref": "#/components/schemas/ChainInfo"
                },
                "example": {
                  "currentHeight": 42
                }
              }
            }
          },
          "400": {
            "description": "BadRequest",
            "content": {
              "application/json": {
                "schema": {
                  "$ref": "#/components/schemas/BadRequest"
                },
                "example": {
                  "detail": "Something bad in the request"
                }
              }
            }
          },
          "500": {
            "description": "InternalServerError",
            "content": {
              "application/json": {
                "schema": {
                  "$ref": "#/components/schemas/InternalServerError"
                },
                "example": {
                  "detail": "Ouch"
                }
              }
            }
          },
          "404": {
            "description": "NotFound",
            "content": {
              "application/json": {
                "schema": {
                  "$ref": "#/components/schemas/NotFound"
                },
                "example": {
                  "resource": "wallet-name",
                  "detail": "wallet-name not found"
                }
              }
            }
          },
          "503": {
            "description": "ServiceUnavailable",
            "content": {
              "application/json": {
                "schema": {
                  "$ref": "#/components/schemas/ServiceUnavailable"
                },
                "example": {
                  "detail": "Self clique unsynced"
                }
              }
            }
          },
          "401": {
            "description": "Unauthorized",
            "content": {
              "application/json": {
                "schema": {
                  "$ref": "#/components/schemas/Unauthorized"
                },
                "example": {
                  "detail": "You shall not pass"
                }
              }
            }
          }
        }
      }
    },
    "/transactions/unconfirmed": {
      "get": {
        "tags": [
          "Transactions"
        ],
        "summary": "List unconfirmed transactions",
        "operationId": "getTransactionsUnconfirmed",
        "parameters": [
          {
            "name": "fromGroup",
            "in": "query",
            "required": true,
            "schema": {
              "type": "integer"
            }
          },
          {
            "name": "toGroup",
            "in": "query",
            "required": true,
            "schema": {
              "type": "integer"
            }
          }
        ],
        "responses": {
          "200": {
            "content": {
              "application/json": {
                "schema": {
                  "type": "array",
                  "items": {
                    "$ref": "#/components/schemas/Tx"
                  }
                },
                "example": [
                  {
                    "id": "503bfb16230888af4924aa8f8250d7d348b862e267d75d3147f1998050b6da69",
                    "inputs": [
                      {
                        "type": "asset",
                        "outputRef": {
                          "scriptHint": 23412,
                          "key": "798e9e137aec7c2d59d9655b4ffa640f301f628bf7c365083bb255f6aa5f89ef"
                        },
                        "unlockScript": "00d1b70d2226308b46da297486adb6b4f1a8c1842cb159ac5ec04f384fe2d6f5da28"
                      }
                    ],
                    "outputs": [
                      {
                        "type": "asset",
                        "amount": "1000000000000000000",
                        "address": "M1AujpupFP4KWeZvqA7itsHY9cLJmx4qTzojVZrg8W9y9n",
                        "tokens": [
                          {
                            "id": "2d11fd6c12435ffb07aaed4d190a505b621b927a5f6e51b61ce0ebe186397bdd",
                            "amount": "42"
                          },
                          {
                            "id": "bd165d20bd063c7a023d22232a1e75bf46e904067f92b49323fe89fa0fd586bf",
                            "amount": "1000"
                          }
                        ],
                        "lockTime": 1611041396892,
                        "additionalData": ""
                      }
                    ],
                    "startGas": 1,
                    "gasPrice": "1000"
                  }
                ]
              }
            }
          },
          "400": {
            "description": "BadRequest",
            "content": {
              "application/json": {
                "schema": {
                  "$ref": "#/components/schemas/BadRequest"
                },
                "example": {
                  "detail": "Something bad in the request"
                }
              }
            }
          },
          "500": {
            "description": "InternalServerError",
            "content": {
              "application/json": {
                "schema": {
                  "$ref": "#/components/schemas/InternalServerError"
                },
                "example": {
                  "detail": "Ouch"
                }
              }
            }
          },
          "404": {
            "description": "NotFound",
            "content": {
              "application/json": {
                "schema": {
                  "$ref": "#/components/schemas/NotFound"
                },
                "example": {
                  "resource": "wallet-name",
                  "detail": "wallet-name not found"
                }
              }
            }
          },
          "503": {
            "description": "ServiceUnavailable",
            "content": {
              "application/json": {
                "schema": {
                  "$ref": "#/components/schemas/ServiceUnavailable"
                },
                "example": {
                  "detail": "Self clique unsynced"
                }
              }
            }
          },
          "401": {
            "description": "Unauthorized",
            "content": {
              "application/json": {
                "schema": {
                  "$ref": "#/components/schemas/Unauthorized"
                },
                "example": {
                  "detail": "You shall not pass"
                }
              }
            }
          }
        }
      }
    },
    "/transactions/build": {
      "post": {
        "tags": [
          "Transactions"
        ],
        "summary": "Build an unsigned transaction to a number of recipients",
        "operationId": "postTransactionsBuild",
        "requestBody": {
          "content": {
            "application/json": {
              "schema": {
                "$ref": "#/components/schemas/BuildTransaction"
              },
              "example": {
                "fromPublicKey": "d1b70d2226308b46da297486adb6b4f1a8c1842cb159ac5ec04f384fe2d6f5da28",
                "destinations": [
                  {
                    "address": "M1AujpupFP4KWeZvqA7itsHY9cLJmx4qTzojVZrg8W9y9n",
                    "amount": "2",
                    "lockTime": 1611041396892
                  }
                ],
                "gas": 1,
                "gasPrice": "1"
              }
            }
          },
          "required": true
        },
        "responses": {
          "200": {
            "content": {
              "application/json": {
                "schema": {
                  "$ref": "#/components/schemas/BuildTransactionResult"
                },
                "example": {
                  "unsignedTx": "0ecd20654c2e2be708495853e8da35c664247040c00bd10b9b13",
                  "txId": "798e9e137aec7c2d59d9655b4ffa640f301f628bf7c365083bb255f6aa5f89ef",
                  "fromGroup": 2,
                  "toGroup": 1
                }
              }
            }
          },
          "400": {
            "description": "BadRequest",
            "content": {
              "application/json": {
                "schema": {
                  "$ref": "#/components/schemas/BadRequest"
                },
                "example": {
                  "detail": "Something bad in the request"
                }
              }
            }
          },
          "500": {
            "description": "InternalServerError",
            "content": {
              "application/json": {
                "schema": {
                  "$ref": "#/components/schemas/InternalServerError"
                },
                "example": {
                  "detail": "Ouch"
                }
              }
            }
          },
          "404": {
            "description": "NotFound",
            "content": {
              "application/json": {
                "schema": {
                  "$ref": "#/components/schemas/NotFound"
                },
                "example": {
                  "resource": "wallet-name",
                  "detail": "wallet-name not found"
                }
              }
            }
          },
          "503": {
            "description": "ServiceUnavailable",
            "content": {
              "application/json": {
                "schema": {
                  "$ref": "#/components/schemas/ServiceUnavailable"
                },
                "example": {
                  "detail": "Self clique unsynced"
                }
              }
            }
          },
          "401": {
            "description": "Unauthorized",
            "content": {
              "application/json": {
                "schema": {
                  "$ref": "#/components/schemas/Unauthorized"
                },
                "example": {
                  "detail": "You shall not pass"
                }
              }
            }
          }
        }
      }
    },
    "/transactions/sweep-all/build": {
      "post": {
        "tags": [
          "Transactions"
        ],
        "summary": "Build an unsigned transaction to send all unlocked balanced to an address",
        "operationId": "postTransactionsSweep-allBuild",
        "requestBody": {
          "content": {
            "application/json": {
              "schema": {
                "$ref": "#/components/schemas/BuildSweepAllTransaction"
              },
              "example": {
                "fromPublicKey": "d1b70d2226308b46da297486adb6b4f1a8c1842cb159ac5ec04f384fe2d6f5da28",
                "toAddress": "M1AujpupFP4KWeZvqA7itsHY9cLJmx4qTzojVZrg8W9y9n",
                "lockTime": 1611041396892,
                "gas": 1,
                "gasPrice": "1"
              }
            }
          },
          "required": true
        },
        "responses": {
          "200": {
            "content": {
              "application/json": {
                "schema": {
                  "$ref": "#/components/schemas/BuildTransactionResult"
                },
                "example": {
                  "unsignedTx": "0ecd20654c2e2be708495853e8da35c664247040c00bd10b9b13",
                  "txId": "798e9e137aec7c2d59d9655b4ffa640f301f628bf7c365083bb255f6aa5f89ef",
                  "fromGroup": 2,
                  "toGroup": 1
                }
              }
            }
          },
          "400": {
            "description": "BadRequest",
            "content": {
              "application/json": {
                "schema": {
                  "$ref": "#/components/schemas/BadRequest"
                },
                "example": {
                  "detail": "Something bad in the request"
                }
              }
            }
          },
          "500": {
            "description": "InternalServerError",
            "content": {
              "application/json": {
                "schema": {
                  "$ref": "#/components/schemas/InternalServerError"
                },
                "example": {
                  "detail": "Ouch"
                }
              }
            }
          },
          "404": {
            "description": "NotFound",
            "content": {
              "application/json": {
                "schema": {
                  "$ref": "#/components/schemas/NotFound"
                },
                "example": {
                  "resource": "wallet-name",
                  "detail": "wallet-name not found"
                }
              }
            }
          },
          "503": {
            "description": "ServiceUnavailable",
            "content": {
              "application/json": {
                "schema": {
                  "$ref": "#/components/schemas/ServiceUnavailable"
                },
                "example": {
                  "detail": "Self clique unsynced"
                }
              }
            }
          },
          "401": {
            "description": "Unauthorized",
            "content": {
              "application/json": {
                "schema": {
                  "$ref": "#/components/schemas/Unauthorized"
                },
                "example": {
                  "detail": "You shall not pass"
                }
              }
            }
          }
        }
      }
    },
    "/transactions/submit": {
      "post": {
        "tags": [
          "Transactions"
        ],
        "summary": "Submit a signed transaction",
        "operationId": "postTransactionsSubmit",
        "requestBody": {
          "content": {
            "application/json": {
              "schema": {
                "$ref": "#/components/schemas/SubmitTransaction"
              },
              "example": {
                "unsignedTx": "0ecd20654c2e2be708495853e8da35c664247040c00bd10b9b13",
                "signature": "9e1a35b2931bd04e6780d01c36e3e5337941aa80f173cfe4f4e249c44ab135272b834c1a639db9c89d673a8a30524042b0469672ca845458a5a0cf2cad53221b"
              }
            }
          },
          "required": true
        },
        "responses": {
          "200": {
            "content": {
              "application/json": {
                "schema": {
                  "$ref": "#/components/schemas/TxResult"
                },
                "example": {
                  "txId": "503bfb16230888af4924aa8f8250d7d348b862e267d75d3147f1998050b6da69",
                  "fromGroup": 2,
                  "toGroup": 1
                }
              }
            }
          },
          "400": {
            "description": "BadRequest",
            "content": {
              "application/json": {
                "schema": {
                  "$ref": "#/components/schemas/BadRequest"
                },
                "example": {
                  "detail": "Something bad in the request"
                }
              }
            }
          },
          "500": {
            "description": "InternalServerError",
            "content": {
              "application/json": {
                "schema": {
                  "$ref": "#/components/schemas/InternalServerError"
                },
                "example": {
                  "detail": "Ouch"
                }
              }
            }
          },
          "404": {
            "description": "NotFound",
            "content": {
              "application/json": {
                "schema": {
                  "$ref": "#/components/schemas/NotFound"
                },
                "example": {
                  "resource": "wallet-name",
                  "detail": "wallet-name not found"
                }
              }
            }
          },
          "503": {
            "description": "ServiceUnavailable",
            "content": {
              "application/json": {
                "schema": {
                  "$ref": "#/components/schemas/ServiceUnavailable"
                },
                "example": {
                  "detail": "Self clique unsynced"
                }
              }
            }
          },
          "401": {
            "description": "Unauthorized",
            "content": {
              "application/json": {
                "schema": {
                  "$ref": "#/components/schemas/Unauthorized"
                },
                "example": {
                  "detail": "You shall not pass"
                }
              }
            }
          }
        }
      }
    },
    "/transactions/decode": {
      "post": {
        "tags": [
          "Transactions"
        ],
        "summary": "Decode an unsigned transaction",
        "operationId": "postTransactionsDecode",
        "requestBody": {
          "content": {
            "application/json": {
              "schema": {
                "$ref": "#/components/schemas/DecodeTransaction"
              },
              "example": {
                "unsignedTx": "0ecd20654c2e2be708495853e8da35c664247040c00bd10b9b13"
              }
            }
          },
          "required": true
        },
        "responses": {
          "200": {
            "content": {
              "application/json": {
                "schema": {
                  "$ref": "#/components/schemas/Tx"
                },
                "example": {
                  "id": "503bfb16230888af4924aa8f8250d7d348b862e267d75d3147f1998050b6da69",
                  "inputs": [
                    {
                      "type": "asset",
                      "outputRef": {
                        "scriptHint": 23412,
                        "key": "798e9e137aec7c2d59d9655b4ffa640f301f628bf7c365083bb255f6aa5f89ef"
                      },
                      "unlockScript": "00d1b70d2226308b46da297486adb6b4f1a8c1842cb159ac5ec04f384fe2d6f5da28"
                    }
                  ],
                  "outputs": [
                    {
                      "type": "asset",
                      "amount": "1000000000000000000",
                      "address": "M1AujpupFP4KWeZvqA7itsHY9cLJmx4qTzojVZrg8W9y9n",
                      "tokens": [
                        {
                          "id": "2d11fd6c12435ffb07aaed4d190a505b621b927a5f6e51b61ce0ebe186397bdd",
                          "amount": "42"
                        },
                        {
                          "id": "bd165d20bd063c7a023d22232a1e75bf46e904067f92b49323fe89fa0fd586bf",
                          "amount": "1000"
                        }
                      ],
                      "lockTime": 1611041396892,
                      "additionalData": ""
                    }
                  ],
                  "startGas": 1,
                  "gasPrice": "1000"
                }
              }
            }
          },
          "400": {
            "description": "BadRequest",
            "content": {
              "application/json": {
                "schema": {
                  "$ref": "#/components/schemas/BadRequest"
                },
                "example": {
                  "detail": "Something bad in the request"
                }
              }
            }
          },
          "500": {
            "description": "InternalServerError",
            "content": {
              "application/json": {
                "schema": {
                  "$ref": "#/components/schemas/InternalServerError"
                },
                "example": {
                  "detail": "Ouch"
                }
              }
            }
          },
          "404": {
            "description": "NotFound",
            "content": {
              "application/json": {
                "schema": {
                  "$ref": "#/components/schemas/NotFound"
                },
                "example": {
                  "resource": "wallet-name",
                  "detail": "wallet-name not found"
                }
              }
            }
          },
          "503": {
            "description": "ServiceUnavailable",
            "content": {
              "application/json": {
                "schema": {
                  "$ref": "#/components/schemas/ServiceUnavailable"
                },
                "example": {
                  "detail": "Self clique unsynced"
                }
              }
            }
          },
          "401": {
            "description": "Unauthorized",
            "content": {
              "application/json": {
                "schema": {
                  "$ref": "#/components/schemas/Unauthorized"
                },
                "example": {
                  "detail": "You shall not pass"
                }
              }
            }
          }
        }
      }
    },
    "/transactions/status": {
      "get": {
        "tags": [
          "Transactions"
        ],
        "summary": "Get tx status",
        "operationId": "getTransactionsStatus",
        "parameters": [
          {
            "name": "txId",
            "in": "query",
            "required": true,
            "schema": {
              "type": "string"
            }
          },
          {
            "name": "fromGroup",
            "in": "query",
            "required": false,
            "schema": {
              "type": "integer"
            }
          },
          {
            "name": "toGroup",
            "in": "query",
            "required": false,
            "schema": {
              "type": "integer"
            }
          }
        ],
        "responses": {
          "200": {
            "content": {
              "application/json": {
                "schema": {
                  "$ref": "#/components/schemas/TxStatus"
                },
                "examples": {
                  "Example0": {
                    "value": {
                      "type": "confirmed",
                      "blockHash": "bdaf9dc514ce7d34b6474b8ca10a3dfb93ba997cb9d5ff1ea724ebe2af48abe5",
                      "txIndex": 0,
                      "chainConfirmations": 1,
                      "fromGroupConfirmations": 2,
                      "toGroupConfirmations": 3
                    }
                  },
                  "Example1": {
                    "summary": "Tx is still in mempool",
                    "value": {
                      "type": "mem-pooled"
                    }
                  },
                  "Example2": {
                    "summary": "Cannot find tx with the id",
                    "value": {
                      "type": "not-found"
                    }
                  }
                }
              }
            }
          },
          "400": {
            "description": "BadRequest",
            "content": {
              "application/json": {
                "schema": {
                  "$ref": "#/components/schemas/BadRequest"
                },
                "example": {
                  "detail": "Something bad in the request"
                }
              }
            }
          },
          "500": {
            "description": "InternalServerError",
            "content": {
              "application/json": {
                "schema": {
                  "$ref": "#/components/schemas/InternalServerError"
                },
                "example": {
                  "detail": "Ouch"
                }
              }
            }
          },
          "404": {
            "description": "NotFound",
            "content": {
              "application/json": {
                "schema": {
                  "$ref": "#/components/schemas/NotFound"
                },
                "example": {
                  "resource": "wallet-name",
                  "detail": "wallet-name not found"
                }
              }
            }
          },
          "503": {
            "description": "ServiceUnavailable",
            "content": {
              "application/json": {
                "schema": {
                  "$ref": "#/components/schemas/ServiceUnavailable"
                },
                "example": {
                  "detail": "Self clique unsynced"
                }
              }
            }
          },
          "401": {
            "description": "Unauthorized",
            "content": {
              "application/json": {
                "schema": {
                  "$ref": "#/components/schemas/Unauthorized"
                },
                "example": {
                  "detail": "You shall not pass"
                }
              }
            }
          }
        }
      }
    },
    "/contracts/submit": {
      "post": {
        "tags": [
          "Contracts"
        ],
        "summary": "Submit a signed smart contract",
        "operationId": "postContractsSubmit",
        "requestBody": {
          "content": {
            "application/json": {
              "schema": {
                "$ref": "#/components/schemas/SubmitContract"
              },
              "example": {
                "code": "0ecd20654c2e2be708495853e8da35c664247040c00bd10b9b13",
                "tx": "0ecd20654c2e2be708495853e8da35c664247040c00bd10b9b13",
                "signature": "9e1a35b2931bd04e6780d01c36e3e5337941aa80f173cfe4f4e249c44ab135272b834c1a639db9c89d673a8a30524042b0469672ca845458a5a0cf2cad53221b",
                "fromGroup": 2
              }
            }
          },
          "required": true
        },
        "responses": {
          "200": {
            "content": {
              "application/json": {
                "schema": {
                  "$ref": "#/components/schemas/TxResult"
                },
                "example": {
                  "txId": "503bfb16230888af4924aa8f8250d7d348b862e267d75d3147f1998050b6da69",
                  "fromGroup": 2,
                  "toGroup": 1
                }
              }
            }
          },
          "400": {
            "description": "BadRequest",
            "content": {
              "application/json": {
                "schema": {
                  "$ref": "#/components/schemas/BadRequest"
                },
                "example": {
                  "detail": "Something bad in the request"
                }
              }
            }
          },
          "500": {
            "description": "InternalServerError",
            "content": {
              "application/json": {
                "schema": {
                  "$ref": "#/components/schemas/InternalServerError"
                },
                "example": {
                  "detail": "Ouch"
                }
              }
            }
          },
          "404": {
            "description": "NotFound",
            "content": {
              "application/json": {
                "schema": {
                  "$ref": "#/components/schemas/NotFound"
                },
                "example": {
                  "resource": "wallet-name",
                  "detail": "wallet-name not found"
                }
              }
            }
          },
          "503": {
            "description": "ServiceUnavailable",
            "content": {
              "application/json": {
                "schema": {
                  "$ref": "#/components/schemas/ServiceUnavailable"
                },
                "example": {
                  "detail": "Self clique unsynced"
                }
              }
            }
          },
          "401": {
            "description": "Unauthorized",
            "content": {
              "application/json": {
                "schema": {
                  "$ref": "#/components/schemas/Unauthorized"
                },
                "example": {
                  "detail": "You shall not pass"
                }
              }
            }
          }
        }
      }
    },
    "/contracts/compile": {
      "post": {
        "tags": [
          "Contracts"
        ],
        "summary": "Compile a smart contract",
        "operationId": "postContractsCompile",
        "requestBody": {
          "content": {
            "application/json": {
              "schema": {
                "$ref": "#/components/schemas/Compile"
              },
              "example": {
                "address": "M1AujpupFP4KWeZvqA7itsHY9cLJmx4qTzojVZrg8W9y9n",
                "type": "contract",
                "code": "TxContract Foo(bar: ByteVec) {\npub payable fn baz(amount: U256) -> () {\nissueToken!(amount)\n}}",
                "state": "#0ef875c5a01c48ec4c0332b1036cdbfabca2d71622b67c29ee32c0dce74f2dc7"
              }
            }
          },
          "required": true
        },
        "responses": {
          "200": {
            "content": {
              "application/json": {
                "schema": {
                  "$ref": "#/components/schemas/CompileResult"
                },
                "example": {
                  "code": "0ecd20654c2e2be708495853e8da35c664247040c00bd10b9b13"
                }
              }
            }
          },
          "400": {
            "description": "BadRequest",
            "content": {
              "application/json": {
                "schema": {
                  "$ref": "#/components/schemas/BadRequest"
                },
                "example": {
                  "detail": "Something bad in the request"
                }
              }
            }
          },
          "500": {
            "description": "InternalServerError",
            "content": {
              "application/json": {
                "schema": {
                  "$ref": "#/components/schemas/InternalServerError"
                },
                "example": {
                  "detail": "Ouch"
                }
              }
            }
          },
          "404": {
            "description": "NotFound",
            "content": {
              "application/json": {
                "schema": {
                  "$ref": "#/components/schemas/NotFound"
                },
                "example": {
                  "resource": "wallet-name",
                  "detail": "wallet-name not found"
                }
              }
            }
          },
          "503": {
            "description": "ServiceUnavailable",
            "content": {
              "application/json": {
                "schema": {
                  "$ref": "#/components/schemas/ServiceUnavailable"
                },
                "example": {
                  "detail": "Self clique unsynced"
                }
              }
            }
          },
          "401": {
            "description": "Unauthorized",
            "content": {
              "application/json": {
                "schema": {
                  "$ref": "#/components/schemas/Unauthorized"
                },
                "example": {
                  "detail": "You shall not pass"
                }
              }
            }
          }
        }
      }
    },
    "/contracts/build": {
      "post": {
        "tags": [
          "Contracts"
        ],
        "summary": "Build an unsigned contract",
        "operationId": "postContractsBuild",
        "requestBody": {
          "content": {
            "application/json": {
              "schema": {
                "$ref": "#/components/schemas/BuildContract"
              },
              "example": {
                "fromPublicKey": "d1b70d2226308b46da297486adb6b4f1a8c1842cb159ac5ec04f384fe2d6f5da28",
                "code": "0ecd20654c2e2be708495853e8da35c664247040c00bd10b9b13"
              }
            }
          },
          "required": true
        },
        "responses": {
          "200": {
            "content": {
              "application/json": {
                "schema": {
                  "$ref": "#/components/schemas/BuildContractResult"
                },
                "example": {
                  "unsignedTx": "0ecd20654c2e2be708495853e8da35c664247040c00bd10b9b13",
                  "hash": "798e9e137aec7c2d59d9655b4ffa640f301f628bf7c365083bb255f6aa5f89ef",
                  "fromGroup": 2,
                  "toGroup": 1
                }
              }
            }
          },
          "400": {
            "description": "BadRequest",
            "content": {
              "application/json": {
                "schema": {
                  "$ref": "#/components/schemas/BadRequest"
                },
                "example": {
                  "detail": "Something bad in the request"
                }
              }
            }
          },
          "500": {
            "description": "InternalServerError",
            "content": {
              "application/json": {
                "schema": {
                  "$ref": "#/components/schemas/InternalServerError"
                },
                "example": {
                  "detail": "Ouch"
                }
              }
            }
          },
          "404": {
            "description": "NotFound",
            "content": {
              "application/json": {
                "schema": {
                  "$ref": "#/components/schemas/NotFound"
                },
                "example": {
                  "resource": "wallet-name",
                  "detail": "wallet-name not found"
                }
              }
            }
          },
          "503": {
            "description": "ServiceUnavailable",
            "content": {
              "application/json": {
                "schema": {
                  "$ref": "#/components/schemas/ServiceUnavailable"
                },
                "example": {
                  "detail": "Self clique unsynced"
                }
              }
            }
          },
          "401": {
            "description": "Unauthorized",
            "content": {
              "application/json": {
                "schema": {
                  "$ref": "#/components/schemas/Unauthorized"
                },
                "example": {
                  "detail": "You shall not pass"
                }
              }
            }
          }
        }
      }
    },
    "/miners": {
      "post": {
        "tags": [
          "Miners"
        ],
        "summary": "Execute an action on miners",
        "operationId": "postMiners",
        "parameters": [
          {
            "name": "action",
            "in": "query",
            "required": true,
            "schema": {
              "type": "string"
            },
            "examples": {
              "Start mining": {
                "value": "start-mining"
              },
              "Stop mining": {
                "value": "stop-mining"
              }
            }
          }
        ],
        "responses": {
          "200": {
            "content": {
              "application/json": {
                "schema": {
                  "type": "boolean"
                },
                "example": true
              }
            }
          },
          "400": {
            "description": "BadRequest",
            "content": {
              "application/json": {
                "schema": {
                  "$ref": "#/components/schemas/BadRequest"
                },
                "example": {
                  "detail": "Something bad in the request"
                }
              }
            }
          },
          "500": {
            "description": "InternalServerError",
            "content": {
              "application/json": {
                "schema": {
                  "$ref": "#/components/schemas/InternalServerError"
                },
                "example": {
                  "detail": "Ouch"
                }
              }
            }
          },
          "404": {
            "description": "NotFound",
            "content": {
              "application/json": {
                "schema": {
                  "$ref": "#/components/schemas/NotFound"
                },
                "example": {
                  "resource": "wallet-name",
                  "detail": "wallet-name not found"
                }
              }
            }
          },
          "503": {
            "description": "ServiceUnavailable",
            "content": {
              "application/json": {
                "schema": {
                  "$ref": "#/components/schemas/ServiceUnavailable"
                },
                "example": {
                  "detail": "Self clique unsynced"
                }
              }
            }
          },
          "401": {
            "description": "Unauthorized",
            "content": {
              "application/json": {
                "schema": {
                  "$ref": "#/components/schemas/Unauthorized"
                },
                "example": {
                  "detail": "You shall not pass"
                }
              }
            }
          }
        }
      }
    },
    "/miners/addresses": {
      "get": {
        "tags": [
          "Miners"
        ],
        "summary": "List miner's addresses",
        "operationId": "getMinersAddresses",
        "responses": {
          "200": {
            "content": {
              "application/json": {
                "schema": {
                  "$ref": "#/components/schemas/MinerAddresses"
                },
                "example": {
                  "addresses": [
                    "M1AujpupFP4KWeZvqA7itsHY9cLJmx4qTzojVZrg8W9y9n"
                  ]
                }
              }
            }
          },
          "400": {
            "description": "BadRequest",
            "content": {
              "application/json": {
                "schema": {
                  "$ref": "#/components/schemas/BadRequest"
                },
                "example": {
                  "detail": "Something bad in the request"
                }
              }
            }
          },
          "500": {
            "description": "InternalServerError",
            "content": {
              "application/json": {
                "schema": {
                  "$ref": "#/components/schemas/InternalServerError"
                },
                "example": {
                  "detail": "Ouch"
                }
              }
            }
          },
          "404": {
            "description": "NotFound",
            "content": {
              "application/json": {
                "schema": {
                  "$ref": "#/components/schemas/NotFound"
                },
                "example": {
                  "resource": "wallet-name",
                  "detail": "wallet-name not found"
                }
              }
            }
          },
          "503": {
            "description": "ServiceUnavailable",
            "content": {
              "application/json": {
                "schema": {
                  "$ref": "#/components/schemas/ServiceUnavailable"
                },
                "example": {
                  "detail": "Self clique unsynced"
                }
              }
            }
          },
          "401": {
            "description": "Unauthorized",
            "content": {
              "application/json": {
                "schema": {
                  "$ref": "#/components/schemas/Unauthorized"
                },
                "example": {
                  "detail": "You shall not pass"
                }
              }
            }
          }
        }
      },
      "put": {
        "tags": [
          "Miners"
        ],
        "summary": "Update miner's addresses",
        "operationId": "putMinersAddresses",
        "requestBody": {
          "content": {
            "application/json": {
              "schema": {
                "$ref": "#/components/schemas/MinerAddresses"
              },
              "example": {
                "addresses": [
                  "M1AujpupFP4KWeZvqA7itsHY9cLJmx4qTzojVZrg8W9y9n"
                ]
              }
            }
          },
          "required": true
        },
        "responses": {
          "200": {
            
          },
          "400": {
            "description": "BadRequest",
            "content": {
              "application/json": {
                "schema": {
                  "$ref": "#/components/schemas/BadRequest"
                },
                "example": {
                  "detail": "Something bad in the request"
                }
              }
            }
          },
          "500": {
            "description": "InternalServerError",
            "content": {
              "application/json": {
                "schema": {
                  "$ref": "#/components/schemas/InternalServerError"
                },
                "example": {
                  "detail": "Ouch"
                }
              }
            }
          },
          "404": {
            "description": "NotFound",
            "content": {
              "application/json": {
                "schema": {
                  "$ref": "#/components/schemas/NotFound"
                },
                "example": {
                  "resource": "wallet-name",
                  "detail": "wallet-name not found"
                }
              }
            }
          },
          "503": {
            "description": "ServiceUnavailable",
            "content": {
              "application/json": {
                "schema": {
                  "$ref": "#/components/schemas/ServiceUnavailable"
                },
                "example": {
                  "detail": "Self clique unsynced"
                }
              }
            }
          },
          "401": {
            "description": "Unauthorized",
            "content": {
              "application/json": {
                "schema": {
                  "$ref": "#/components/schemas/Unauthorized"
                },
                "example": {
                  "detail": "You shall not pass"
                }
              }
            }
          }
        }
      }
    }
  },
  "components": {
    "schemas": {
      "AddressBalance": {
        "required": [
          "address",
          "balance"
        ],
        "type": "object",
        "properties": {
          "address": {
            "type": "string"
          },
          "balance": {
            "type": "integer",
            "format": "uint256"
          }
        }
      },
      "AddressInfo": {
        "required": [
          "address",
          "group"
        ],
        "type": "object",
        "properties": {
          "address": {
            "type": "string"
          },
          "group": {
            "type": "integer"
          }
        }
      },
      "Addresses": {
        "required": [
          "activeAddress"
        ],
        "type": "object",
        "properties": {
          "activeAddress": {
            "type": "string"
          },
          "addresses": {
            "type": "array",
            "items": {
              "type": "string"
            }
          }
        }
      },
      "Asset": {
        "required": [
          "outputRef",
          "unlockScript"
        ],
        "type": "object",
        "properties": {
          "outputRef": {
            "$ref": "#/components/schemas/OutputRef"
          },
          "unlockScript": {
            "type": "string"
          }
        }
      },
      "Asset1": {
        "required": [
          "amount",
          "address",
          "lockTime",
          "additionalData"
        ],
        "type": "object",
        "properties": {
          "amount": {
            "type": "integer",
            "format": "uint256"
          },
          "address": {
            "type": "string"
          },
          "tokens": {
            "type": "array",
            "items": {
              "$ref": "#/components/schemas/Token"
            }
          },
          "lockTime": {
            "type": "integer",
            "format": "int64"
          },
          "additionalData": {
            "type": "string"
          }
        }
      },
      "BadRequest": {
        "required": [
          "detail"
        ],
        "type": "object",
        "properties": {
          "detail": {
            "type": "string"
          }
        }
      },
      "Balance": {
        "required": [
          "balance",
          "lockedBalance",
          "utxoNum"
        ],
        "type": "object",
        "properties": {
          "balance": {
            "type": "integer",
            "format": "uint256"
          },
          "lockedBalance": {
            "type": "integer",
            "format": "uint256"
          },
          "utxoNum": {
            "type": "integer"
          }
        }
      },
      "Balances": {
        "required": [
          "totalBalance"
        ],
        "type": "object",
        "properties": {
          "totalBalance": {
            "type": "integer",
            "format": "uint256"
          },
          "balances": {
            "type": "array",
            "items": {
              "$ref": "#/components/schemas/AddressBalance"
            }
          }
        }
      },
      "Banned": {
        "required": [
          "until"
        ],
        "type": "object",
        "properties": {
<<<<<<< HEAD
          "address": {
            "$ref": "#/components/schemas/Asset"
          },
          "balance": {
=======
          "until": {
>>>>>>> b3d5d68d
            "type": "integer",
            "format": "int64"
          }
        }
      },
<<<<<<< HEAD
      "Asset": {
        "required": [
          "networkType",
          "lockupScript"
        ],
        "type": "object",
        "properties": {
          "networkType": {
            "$ref": "#/components/schemas/NetworkType"
          },
          "lockupScript": {
            "$ref": "#/components/schemas/Asset1"
          }
        }
      },
      "NetworkType": {
        "oneOf": [
          {
            "$ref": "#/components/schemas/Devnet"
          },
          {
            "$ref": "#/components/schemas/Mainnet"
          },
          {
            "$ref": "#/components/schemas/Testnet"
          }
        ]
      },
      "Devnet": {
        "type": "object"
      },
      "Mainnet": {
        "type": "object"
      },
      "Testnet": {
        "type": "object"
      },
      "Asset1": {
        "oneOf": [
          {
            "$ref": "#/components/schemas/P2MPKH"
          },
          {
            "$ref": "#/components/schemas/P2PKH"
          },
          {
            "$ref": "#/components/schemas/P2SH"
          }
        ]
      },
      "P2MPKH": {
        "required": [
          "m"
        ],
        "type": "object",
        "properties": {
          "pkHashes": {
            "type": "array",
            "items": {
              "type": "string"
            }
          },
          "m": {
            "type": "integer"
          }
        }
      },
      "P2PKH": {
        "required": [
          "pkHash"
        ],
        "type": "object",
        "properties": {
          "pkHash": {
            "type": "string"
          }
        }
      },
      "P2SH": {
        "required": [
          "scriptHash"
        ],
        "type": "object",
        "properties": {
          "scriptHash": {
            "type": "string"
          }
        }
      },
      "Transfer": {
=======
      "BlockEntry": {
        "required": [
          "hash",
          "timestamp",
          "chainFrom",
          "chainTo",
          "height"
        ],
>>>>>>> b3d5d68d
        "type": "object",
        "properties": {
          "hash": {
            "type": "string"
          },
          "timestamp": {
            "type": "integer",
            "format": "int64"
          },
          "chainFrom": {
            "type": "integer"
          },
          "chainTo": {
            "type": "integer"
          },
          "height": {
            "type": "integer"
          },
          "deps": {
            "type": "array",
            "items": {
              "type": "string"
            }
          },
          "transactions": {
            "type": "array",
            "items": {
              "$ref": "#/components/schemas/Tx"
            }
          }
        }
      },
      "BrokerInfo": {
        "required": [
          "cliqueId",
          "brokerId",
          "groupNumPerBroker",
          "address"
        ],
        "type": "object",
        "properties": {
<<<<<<< HEAD
          "address": {
            "$ref": "#/components/schemas/Asset"
=======
          "cliqueId": {
            "type": "string"
>>>>>>> b3d5d68d
          },
          "brokerId": {
            "type": "integer"
          },
          "groupNumPerBroker": {
            "type": "integer"
          },
          "address": {
            "type": "string"
          }
        }
      },
      "BuildContract": {
        "required": [
          "fromPublicKey",
          "code"
        ],
        "type": "object",
        "properties": {
          "fromPublicKey": {
            "type": "string"
          },
          "code": {
            "type": "string"
          }
        }
      },
      "BuildContractResult": {
        "required": [
          "unsignedTx",
          "hash",
          "fromGroup",
          "toGroup"
        ],
        "type": "object",
        "properties": {
          "unsignedTx": {
            "type": "string"
          },
          "hash": {
            "type": "string"
          },
          "fromGroup": {
            "type": "integer"
          },
          "toGroup": {
            "type": "integer"
          }
        }
      },
      "BuildSweepAllTransaction": {
        "required": [
          "fromPublicKey",
          "toAddress"
        ],
        "type": "object",
        "properties": {
          "fromPublicKey": {
            "type": "string"
          },
          "toAddress": {
            "$ref": "#/components/schemas/Asset"
          },
          "lockTime": {
            "type": "integer",
            "format": "int64"
          },
          "gas": {
            "type": "integer"
          },
          "gasPrice": {
            "$ref": "#/components/schemas/GasPrice"
          }
        }
      },
      "BuildTransaction": {
        "required": [
          "fromPublicKey"
        ],
        "type": "object",
        "properties": {
<<<<<<< HEAD
          "activeAddress": {
            "$ref": "#/components/schemas/Asset"
=======
          "fromPublicKey": {
            "type": "string"
>>>>>>> b3d5d68d
          },
          "destinations": {
            "type": "array",
            "items": {
<<<<<<< HEAD
              "$ref": "#/components/schemas/Asset"
=======
              "$ref": "#/components/schemas/Destination"
>>>>>>> b3d5d68d
            }
          },
          "gas": {
            "type": "integer"
          },
          "gasPrice": {
            "$ref": "#/components/schemas/GasPrice"
          }
        }
      },
      "BuildTransactionResult": {
        "required": [
          "unsignedTx",
          "txId",
          "fromGroup",
          "toGroup"
        ],
        "type": "object",
        "properties": {
          "unsignedTx": {
            "type": "string"
          },
          "txId": {
            "type": "string"
          },
          "fromGroup": {
            "type": "integer"
          },
          "toGroup": {
            "type": "integer"
          }
        }
      },
      "ChainInfo": {
        "required": [
          "currentHeight"
        ],
        "type": "object",
        "properties": {
<<<<<<< HEAD
          "address": {
            "$ref": "#/components/schemas/Asset"
          },
          "group": {
=======
          "currentHeight": {
>>>>>>> b3d5d68d
            "type": "integer"
          }
        }
      },
      "ChangeActiveAddress": {
        "required": [
          "address"
        ],
        "type": "object",
        "properties": {
          "address": {
            "$ref": "#/components/schemas/Asset"
          }
        }
      },
      "Compile": {
        "required": [
          "address",
          "type",
          "code"
        ],
        "type": "object",
        "properties": {
          "address": {
<<<<<<< HEAD
            "$ref": "#/components/schemas/Asset"
=======
            "type": "string"
          },
          "type": {
            "type": "string"
          },
          "code": {
            "type": "string"
          },
          "state": {
            "type": "string"
>>>>>>> b3d5d68d
          }
        }
      },
      "CompileResult": {
        "required": [
          "code"
        ],
        "type": "object",
        "properties": {
          "code": {
            "type": "string"
          }
        }
      },
      "Confirmed": {
        "required": [
          "blockHash",
          "txIndex",
          "chainConfirmations",
          "fromGroupConfirmations",
          "toGroupConfirmations"
        ],
        "type": "object",
        "properties": {
          "blockHash": {
            "type": "string"
          },
          "txIndex": {
            "type": "integer"
          },
          "chainConfirmations": {
            "type": "integer"
          },
          "fromGroupConfirmations": {
            "type": "integer"
          },
          "toGroupConfirmations": {
            "type": "integer"
          }
        }
      },
<<<<<<< HEAD
      "PeerAddress": {
=======
      "Contract": {
>>>>>>> b3d5d68d
        "required": [
          "outputRef"
        ],
        "type": "object",
        "properties": {
          "outputRef": {
            "$ref": "#/components/schemas/OutputRef"
          }
        }
      },
      "Contract1": {
        "required": [
          "amount",
          "address"
        ],
        "type": "object",
        "properties": {
          "amount": {
            "type": "integer",
            "format": "uint256"
          },
          "address": {
            "type": "string"
          },
          "tokens": {
            "type": "array",
            "items": {
              "$ref": "#/components/schemas/Token"
            }
          }
        }
      },
      "DecodeTransaction": {
        "required": [
          "unsignedTx"
        ],
        "type": "object",
        "properties": {
          "unsignedTx": {
            "type": "string"
          }
        }
      },
      "Destination": {
        "required": [
          "address",
          "amount"
        ],
        "type": "object",
        "properties": {
          "address": {
            "type": "string"
          },
          "amount": {
            "type": "integer",
            "format": "uint256"
          },
          "lockTime": {
            "type": "integer",
            "format": "int64"
          }
        }
      },
      "Devnet": {
        "type": "object"
      },
      "FetchResponse": {
        "type": "object",
        "properties": {
          "blocks": {
            "type": "array",
            "items": {
              "type": "array",
              "items": {
                "$ref": "#/components/schemas/BlockEntry"
              }
            }
          }
        }
      },
      "GasPrice": {
        "required": [
          "value"
        ],
        "type": "object",
        "properties": {
          "value": {
            "type": "integer",
            "format": "uint256"
          }
        }
      },
      "Group": {
        "required": [
          "group"
        ],
        "type": "object",
        "properties": {
          "group": {
            "type": "integer"
          }
        }
      },
      "HashesAtHeight": {
        "type": "object",
        "properties": {
          "headers": {
            "type": "array",
            "items": {
              "type": "string"
            }
          }
        }
      },
      "Input": {
        "oneOf": [
          {
            "$ref": "#/components/schemas/Asset"
          },
          {
            "$ref": "#/components/schemas/Contract"
          }
        ]
      },
      "InterCliquePeerInfo": {
        "required": [
          "cliqueId",
          "brokerId",
          "groupNumPerBroker",
          "address",
          "isSynced"
        ],
        "type": "object",
        "properties": {
          "cliqueId": {
            "type": "string"
          },
          "brokerId": {
            "type": "integer"
          },
          "groupNumPerBroker": {
            "type": "integer"
          },
          "address": {
            "type": "string"
          },
          "isSynced": {
            "type": "boolean"
          }
        }
      },
      "InternalServerError": {
        "required": [
          "detail"
        ],
        "type": "object",
        "properties": {
          "detail": {
            "type": "string"
          }
        }
      },
      "Mainnet": {
        "type": "object"
      },
      "MemPooled": {
        "type": "object"
      },
      "MinerAddresses": {
        "type": "object",
        "properties": {
          "addresses": {
            "type": "array",
            "items": {
              "type": "string"
            }
          }
        }
      },
      "MinerAddressesInfo": {
        "type": "object",
        "properties": {
          "addresses": {
            "type": "array",
            "items": {
              "$ref": "#/components/schemas/AddressInfo"
            }
          }
        }
      },
      "MisbehaviorAction": {
        "oneOf": [
          {
<<<<<<< HEAD
            "$ref": "#/components/schemas/Asset2"
=======
            "$ref": "#/components/schemas/Unban"
          }
        ]
      },
      "NetworkType": {
        "oneOf": [
          {
            "$ref": "#/components/schemas/Devnet"
>>>>>>> b3d5d68d
          },
          {
            "$ref": "#/components/schemas/Mainnet"
          },
          {
            "$ref": "#/components/schemas/Testnet"
          }
        ]
      },
<<<<<<< HEAD
      "Asset2": {
=======
      "NodeInfo": {
>>>>>>> b3d5d68d
        "required": [
          "isMining"
        ],
        "type": "object",
        "properties": {
          "isMining": {
            "type": "boolean"
          }
        }
      },
      "NotFound": {
        "required": [
          "detail",
          "resource"
        ],
        "type": "object",
        "properties": {
          "detail": {
            "type": "string"
          },
          "resource": {
            "type": "string"
          }
        }
      },
      "NotFound1": {
        "type": "object"
      },
      "Output": {
        "oneOf": [
          {
            "$ref": "#/components/schemas/Asset1"
          },
          {
            "$ref": "#/components/schemas/Contract1"
          }
        ]
      },
      "OutputRef": {
        "required": [
          "scriptHint",
          "key"
        ],
        "type": "object",
        "properties": {
          "scriptHint": {
            "type": "integer"
          },
          "key": {
            "type": "string"
          }
        }
      },
      "PeerAddress": {
        "required": [
          "address",
          "restPort",
          "wsPort",
          "minerApiPort"
        ],
        "type": "object",
        "properties": {
          "address": {
            "type": "string"
          },
          "restPort": {
            "type": "integer"
          },
          "wsPort": {
            "type": "integer"
          },
          "minerApiPort": {
            "type": "integer"
          }
        }
      },
      "PeerMisbehavior": {
        "required": [
          "peer",
          "status"
        ],
        "type": "object",
        "properties": {
          "peer": {
            "type": "string"
          },
          "status": {
            "$ref": "#/components/schemas/PeerStatus"
          }
        }
      },
      "PeerStatus": {
        "oneOf": [
          {
<<<<<<< HEAD
            "$ref": "#/components/schemas/Asset3"
=======
            "$ref": "#/components/schemas/Banned"
>>>>>>> b3d5d68d
          },
          {
            "$ref": "#/components/schemas/Penalty"
          }
        ]
      },
<<<<<<< HEAD
      "Asset3": {
=======
      "Penalty": {
>>>>>>> b3d5d68d
        "required": [
          "value"
        ],
        "type": "object",
        "properties": {
          "value": {
            "type": "integer"
          }
        }
      },
      "Result": {
        "required": [
          "walletName",
          "mnemonic"
        ],
        "type": "object",
        "properties": {
          "walletName": {
            "type": "string"
          },
          "mnemonic": {
            "type": "string"
          }
        }
      },
      "Result1": {
        "required": [
          "walletName"
        ],
        "type": "object",
        "properties": {
          "walletName": {
            "type": "string"
          }
        }
      },
      "Result2": {
        "required": [
          "txId",
          "fromGroup",
          "toGroup"
        ],
        "type": "object",
        "properties": {
          "txId": {
            "type": "string"
          },
          "fromGroup": {
            "type": "integer"
          },
          "toGroup": {
            "type": "integer"
          }
        }
      },
      "Result3": {
        "required": [
          "address"
        ],
        "type": "object",
        "properties": {
          "address": {
            "type": "string"
          }
        }
      },
      "SelfClique": {
        "required": [
          "cliqueId",
          "networkType",
          "numZerosAtLeastInHash",
          "selfReady",
          "synced",
          "groupNumPerBroker",
          "groups"
        ],
        "type": "object",
        "properties": {
          "cliqueId": {
            "type": "string"
          },
          "networkType": {
            "$ref": "#/components/schemas/NetworkType"
          },
          "numZerosAtLeastInHash": {
            "type": "integer"
          },
          "nodes": {
            "type": "array",
            "items": {
              "$ref": "#/components/schemas/PeerAddress"
            }
          },
          "selfReady": {
            "type": "boolean"
          },
          "synced": {
            "type": "boolean"
          },
          "groupNumPerBroker": {
            "type": "integer"
          },
          "groups": {
            "type": "integer"
          }
        }
      },
      "ServiceUnavailable": {
        "required": [
          "detail"
        ],
        "type": "object",
        "properties": {
          "detail": {
            "type": "string"
          }
        }
      },
      "SubmitContract": {
        "required": [
          "code",
          "tx",
          "signature",
          "fromGroup"
        ],
        "type": "object",
        "properties": {
          "code": {
            "type": "string"
          },
          "tx": {
            "type": "string"
          },
          "signature": {
            "type": "string"
          },
          "fromGroup": {
            "type": "integer"
          }
        }
      },
      "SubmitTransaction": {
        "required": [
          "unsignedTx",
          "signature"
        ],
        "type": "object",
        "properties": {
          "unsignedTx": {
            "type": "string"
          },
          "signature": {
            "type": "string"
          }
        }
      },
      "SweepAll": {
        "required": [
          "toAddress"
        ],
        "type": "object",
        "properties": {
          "toAddress": {
            "$ref": "#/components/schemas/Asset"
          },
          "lockTime": {
            "type": "integer",
            "format": "int64"
          },
          "gas": {
            "type": "integer"
          },
          "gasPrice": {
            "$ref": "#/components/schemas/GasPrice"
          }
        }
      },
      "Testnet": {
        "type": "object"
      },
      "Token": {
        "required": [
          "id",
          "amount"
        ],
        "type": "object",
        "properties": {
          "id": {
            "type": "string"
          },
          "amount": {
            "type": "integer",
            "format": "uint256"
          }
        }
      },
      "Transfer": {
        "type": "object",
        "properties": {
          "destinations": {
            "type": "array",
            "items": {
              "$ref": "#/components/schemas/Destination"
            }
          },
          "gas": {
            "type": "integer"
          },
          "gasPrice": {
            "$ref": "#/components/schemas/GasPrice"
          }
        }
      },
      "Tx": {
        "required": [
          "id",
          "startGas",
          "gasPrice"
        ],
        "type": "object",
        "properties": {
          "id": {
            "type": "string"
          },
          "inputs": {
            "type": "array",
            "items": {
              "$ref": "#/components/schemas/Input"
            }
          },
          "outputs": {
            "type": "array",
            "items": {
              "$ref": "#/components/schemas/Output"
            }
          },
          "startGas": {
            "type": "integer"
          },
          "gasPrice": {
            "type": "integer",
            "format": "uint256"
          }
        }
      },
      "TxResult": {
        "required": [
          "txId",
          "fromGroup",
          "toGroup"
        ],
        "type": "object",
        "properties": {
          "txId": {
            "type": "string"
          },
          "fromGroup": {
            "type": "integer"
          },
          "toGroup": {
            "type": "integer"
          }
        }
      },
      "TxStatus": {
        "oneOf": [
          {
            "$ref": "#/components/schemas/Confirmed"
          },
          {
            "$ref": "#/components/schemas/MemPooled"
          },
          {
            "$ref": "#/components/schemas/NotFound1"
          }
        ]
      },
      "Unauthorized": {
        "required": [
          "detail"
        ],
        "type": "object",
        "properties": {
          "detail": {
            "type": "string"
          }
        }
      },
      "Unban": {
        "type": "object",
        "properties": {
          "peers": {
            "type": "array",
            "items": {
              "type": "string"
            }
          }
        }
      },
      "WalletCreation": {
        "required": [
          "password"
        ],
        "type": "object",
        "properties": {
          "password": {
            "type": "string"
          },
          "walletName": {
            "type": "string"
          },
          "isMiner": {
            "type": "boolean"
          },
          "mnemonicPassphrase": {
            "type": "string"
          },
          "mnemonicSize": {
            "type": "integer"
          }
        }
      },
      "WalletDeletion": {
        "required": [
          "password"
        ],
        "type": "object",
        "properties": {
          "password": {
            "type": "string"
          }
        }
      },
      "WalletRestore": {
        "required": [
          "password",
          "mnemonic"
        ],
        "type": "object",
        "properties": {
          "password": {
            "type": "string"
          },
          "mnemonic": {
            "type": "string"
          },
          "isMiner": {
            "type": "boolean"
          },
          "walletName": {
            "type": "string"
          },
          "mnemonicPassphrase": {
            "type": "string"
          }
        }
      },
      "WalletStatus": {
        "required": [
          "walletName",
          "locked"
        ],
        "type": "object",
        "properties": {
          "walletName": {
            "type": "string"
          },
          "locked": {
            "type": "boolean"
          }
        }
      },
      "WalletUnlock": {
        "required": [
          "password"
        ],
        "type": "object",
        "properties": {
<<<<<<< HEAD
          "addresses": {
            "type": "array",
            "items": {
              "$ref": "#/components/schemas/Asset"
            }
=======
          "password": {
            "type": "string"
>>>>>>> b3d5d68d
          }
        }
      }
    }
  }
}<|MERGE_RESOLUTION|>--- conflicted
+++ resolved
@@ -4264,7 +4264,7 @@
         "type": "object",
         "properties": {
           "address": {
-            "type": "string"
+            "$ref": "#/components/schemas/Asset"
           },
           "balance": {
             "type": "integer",
@@ -4280,7 +4280,7 @@
         "type": "object",
         "properties": {
           "address": {
-            "type": "string"
+            "$ref": "#/components/schemas/Asset"
           },
           "group": {
             "type": "integer"
@@ -4294,17 +4294,45 @@
         "type": "object",
         "properties": {
           "activeAddress": {
-            "type": "string"
+            "$ref": "#/components/schemas/Asset"
           },
           "addresses": {
             "type": "array",
             "items": {
-              "type": "string"
+              "$ref": "#/components/schemas/Asset"
             }
           }
         }
       },
       "Asset": {
+        "required": [
+          "networkType",
+          "lockupScript"
+        ],
+        "type": "object",
+        "properties": {
+          "networkType": {
+            "$ref": "#/components/schemas/NetworkType"
+          },
+          "lockupScript": {
+            "$ref": "#/components/schemas/Asset1"
+          }
+        }
+      },
+      "Asset1": {
+        "oneOf": [
+          {
+            "$ref": "#/components/schemas/P2MPKH"
+          },
+          {
+            "$ref": "#/components/schemas/P2PKH"
+          },
+          {
+            "$ref": "#/components/schemas/P2SH"
+          }
+        ]
+      },
+      "Asset2": {
         "required": [
           "outputRef",
           "unlockScript"
@@ -4319,7 +4347,7 @@
           }
         }
       },
-      "Asset1": {
+      "Asset3": {
         "required": [
           "amount",
           "address",
@@ -4406,111 +4434,12 @@
         ],
         "type": "object",
         "properties": {
-<<<<<<< HEAD
-          "address": {
-            "$ref": "#/components/schemas/Asset"
-          },
-          "balance": {
-=======
           "until": {
->>>>>>> b3d5d68d
             "type": "integer",
             "format": "int64"
           }
         }
       },
-<<<<<<< HEAD
-      "Asset": {
-        "required": [
-          "networkType",
-          "lockupScript"
-        ],
-        "type": "object",
-        "properties": {
-          "networkType": {
-            "$ref": "#/components/schemas/NetworkType"
-          },
-          "lockupScript": {
-            "$ref": "#/components/schemas/Asset1"
-          }
-        }
-      },
-      "NetworkType": {
-        "oneOf": [
-          {
-            "$ref": "#/components/schemas/Devnet"
-          },
-          {
-            "$ref": "#/components/schemas/Mainnet"
-          },
-          {
-            "$ref": "#/components/schemas/Testnet"
-          }
-        ]
-      },
-      "Devnet": {
-        "type": "object"
-      },
-      "Mainnet": {
-        "type": "object"
-      },
-      "Testnet": {
-        "type": "object"
-      },
-      "Asset1": {
-        "oneOf": [
-          {
-            "$ref": "#/components/schemas/P2MPKH"
-          },
-          {
-            "$ref": "#/components/schemas/P2PKH"
-          },
-          {
-            "$ref": "#/components/schemas/P2SH"
-          }
-        ]
-      },
-      "P2MPKH": {
-        "required": [
-          "m"
-        ],
-        "type": "object",
-        "properties": {
-          "pkHashes": {
-            "type": "array",
-            "items": {
-              "type": "string"
-            }
-          },
-          "m": {
-            "type": "integer"
-          }
-        }
-      },
-      "P2PKH": {
-        "required": [
-          "pkHash"
-        ],
-        "type": "object",
-        "properties": {
-          "pkHash": {
-            "type": "string"
-          }
-        }
-      },
-      "P2SH": {
-        "required": [
-          "scriptHash"
-        ],
-        "type": "object",
-        "properties": {
-          "scriptHash": {
-            "type": "string"
-          }
-        }
-      },
-      "Transfer": {
-=======
       "BlockEntry": {
         "required": [
           "hash",
@@ -4519,7 +4448,6 @@
           "chainTo",
           "height"
         ],
->>>>>>> b3d5d68d
         "type": "object",
         "properties": {
           "hash": {
@@ -4561,13 +4489,8 @@
         ],
         "type": "object",
         "properties": {
-<<<<<<< HEAD
-          "address": {
-            "$ref": "#/components/schemas/Asset"
-=======
           "cliqueId": {
             "type": "string"
->>>>>>> b3d5d68d
           },
           "brokerId": {
             "type": "integer"
@@ -4649,22 +4572,13 @@
         ],
         "type": "object",
         "properties": {
-<<<<<<< HEAD
-          "activeAddress": {
-            "$ref": "#/components/schemas/Asset"
-=======
           "fromPublicKey": {
             "type": "string"
->>>>>>> b3d5d68d
           },
           "destinations": {
             "type": "array",
             "items": {
-<<<<<<< HEAD
-              "$ref": "#/components/schemas/Asset"
-=======
               "$ref": "#/components/schemas/Destination"
->>>>>>> b3d5d68d
             }
           },
           "gas": {
@@ -4704,14 +4618,7 @@
         ],
         "type": "object",
         "properties": {
-<<<<<<< HEAD
-          "address": {
-            "$ref": "#/components/schemas/Asset"
-          },
-          "group": {
-=======
           "currentHeight": {
->>>>>>> b3d5d68d
             "type": "integer"
           }
         }
@@ -4736,9 +4643,6 @@
         "type": "object",
         "properties": {
           "address": {
-<<<<<<< HEAD
-            "$ref": "#/components/schemas/Asset"
-=======
             "type": "string"
           },
           "type": {
@@ -4749,7 +4653,6 @@
           },
           "state": {
             "type": "string"
->>>>>>> b3d5d68d
           }
         }
       },
@@ -4791,11 +4694,7 @@
           }
         }
       },
-<<<<<<< HEAD
-      "PeerAddress": {
-=======
       "Contract": {
->>>>>>> b3d5d68d
         "required": [
           "outputRef"
         ],
@@ -4847,7 +4746,7 @@
         "type": "object",
         "properties": {
           "address": {
-            "type": "string"
+            "$ref": "#/components/schemas/Asset"
           },
           "amount": {
             "type": "integer",
@@ -4913,7 +4812,7 @@
       "Input": {
         "oneOf": [
           {
-            "$ref": "#/components/schemas/Asset"
+            "$ref": "#/components/schemas/Asset2"
           },
           {
             "$ref": "#/components/schemas/Contract"
@@ -4970,7 +4869,7 @@
           "addresses": {
             "type": "array",
             "items": {
-              "type": "string"
+              "$ref": "#/components/schemas/Asset"
             }
           }
         }
@@ -4989,9 +4888,6 @@
       "MisbehaviorAction": {
         "oneOf": [
           {
-<<<<<<< HEAD
-            "$ref": "#/components/schemas/Asset2"
-=======
             "$ref": "#/components/schemas/Unban"
           }
         ]
@@ -5000,7 +4896,6 @@
         "oneOf": [
           {
             "$ref": "#/components/schemas/Devnet"
->>>>>>> b3d5d68d
           },
           {
             "$ref": "#/components/schemas/Mainnet"
@@ -5010,11 +4905,7 @@
           }
         ]
       },
-<<<<<<< HEAD
-      "Asset2": {
-=======
       "NodeInfo": {
->>>>>>> b3d5d68d
         "required": [
           "isMining"
         ],
@@ -5046,7 +4937,7 @@
       "Output": {
         "oneOf": [
           {
-            "$ref": "#/components/schemas/Asset1"
+            "$ref": "#/components/schemas/Asset3"
           },
           {
             "$ref": "#/components/schemas/Contract1"
@@ -5064,6 +4955,45 @@
             "type": "integer"
           },
           "key": {
+            "type": "string"
+          }
+        }
+      },
+      "P2MPKH": {
+        "required": [
+          "m"
+        ],
+        "type": "object",
+        "properties": {
+          "pkHashes": {
+            "type": "array",
+            "items": {
+              "type": "string"
+            }
+          },
+          "m": {
+            "type": "integer"
+          }
+        }
+      },
+      "P2PKH": {
+        "required": [
+          "pkHash"
+        ],
+        "type": "object",
+        "properties": {
+          "pkHash": {
+            "type": "string"
+          }
+        }
+      },
+      "P2SH": {
+        "required": [
+          "scriptHash"
+        ],
+        "type": "object",
+        "properties": {
+          "scriptHash": {
             "type": "string"
           }
         }
@@ -5109,22 +5039,14 @@
       "PeerStatus": {
         "oneOf": [
           {
-<<<<<<< HEAD
-            "$ref": "#/components/schemas/Asset3"
-=======
             "$ref": "#/components/schemas/Banned"
->>>>>>> b3d5d68d
           },
           {
             "$ref": "#/components/schemas/Penalty"
           }
         ]
       },
-<<<<<<< HEAD
-      "Asset3": {
-=======
       "Penalty": {
->>>>>>> b3d5d68d
         "required": [
           "value"
         ],
@@ -5187,7 +5109,7 @@
         "type": "object",
         "properties": {
           "address": {
-            "type": "string"
+            "$ref": "#/components/schemas/Asset"
           }
         }
       },
@@ -5503,16 +5425,8 @@
         ],
         "type": "object",
         "properties": {
-<<<<<<< HEAD
-          "addresses": {
-            "type": "array",
-            "items": {
-              "$ref": "#/components/schemas/Asset"
-            }
-=======
           "password": {
             "type": "string"
->>>>>>> b3d5d68d
           }
         }
       }
