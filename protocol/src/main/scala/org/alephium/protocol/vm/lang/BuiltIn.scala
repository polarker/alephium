--- conflicted
+++ resolved
@@ -207,8 +207,6 @@
       ByteVecSlice
     )
 
-<<<<<<< HEAD
-=======
   val encodeToByteVec: BuiltIn[StatelessContext] = new BuiltIn[StatelessContext] {
     val name: String = "encodeToByteVec"
 
@@ -227,7 +225,6 @@
       Zeros
     )
 
->>>>>>> 602d33e1
   val u256To1Byte: SimpleStatelessBuiltIn =
     SimpleStatelessBuiltIn(
       "u256To1Byte",
@@ -355,15 +352,10 @@
     size,
     isAssetAddress,
     isContractAddress,
-<<<<<<< HEAD
-    /* Below are instructions for Leman hard fork */
-    byteVecSlice,
-=======
     /* Below are functions for Leman hard fork */
     byteVecSlice,
     encodeToByteVec,
     zeros,
->>>>>>> 602d33e1
     u256To1Byte,
     u256To2Byte,
     u256To4Byte,
