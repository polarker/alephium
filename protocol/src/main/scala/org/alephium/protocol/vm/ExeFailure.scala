// Copyright 2018 The Alephium Authors
// This file is part of the alephium project.
//
// The library is free software: you can redistribute it and/or modify
// it under the terms of the GNU Lesser General Public License as published by
// the Free Software Foundation, either version 3 of the License, or
// (at your option) any later version.
//
// The library is distributed in the hope that it will be useful,
// but WITHOUT ANY WARRANTY; without even the implied warranty of
// MERCHANTABILITY or FITNESS FOR A PARTICULAR PURPOSE. See the
// GNU Lesser General Public License for more details.
//
// You should have received a copy of the GNU Lesser General Public License
// along with the library. If not, see <http://www.gnu.org/licenses/>.

package org.alephium.protocol.vm

import java.math.BigInteger

import akka.util.ByteString

import org.alephium.io.IOError
import org.alephium.protocol.model._
import org.alephium.serde.SerdeError
import org.alephium.util.{Hex, U256}
import org.alephium.util.TimeStamp

// scalastyle:off number.of.types
trait ExeFailure extends Product {
  def name: String = productPrefix
}

final case class CodeSizeTooLarge(currentSize: Int, maxSize: Int) extends ExeFailure {
  override def toString: String = {
    s"Code size $currentSize bytes is too large, max size: ${maxSize} bytes"
  }
}

final case class FieldsSizeTooLarge(currentSize: Int) extends ExeFailure {
  override def toString: String = {
    s"Fields size $currentSize bytes is too large, max size: ${maximalFieldSize} bytes"
  }
}

case object ExpectStatefulFrame     extends ExeFailure
case object StackOverflow           extends ExeFailure
case object StackUnderflow          extends ExeFailure
case object NegativeArgumentInStack extends ExeFailure

final case class TooManySignatures(extraLength: Int) extends ExeFailure {
  override def toString: String = s"$extraLength signature(s) remain unused"
}

final case class InvalidPublicKey(publicKeyBytes: ByteString) extends ExeFailure {
  override def toString: String = s"Invalid public key: ${Hex.toHexString(publicKeyBytes)}"
}

final case class SignedDataIsNot32Bytes(length: Int) extends ExeFailure {
  override def toString: String = s"Signed data bytes should have 32 bytes, get $length instead"
}

final case class InvalidSignatureFormat(signature: ByteString) extends ExeFailure {
  override def toString: String = s"Signature $signature is not in the correct format"
}

final case class InvalidSignature(
    publicKey: ByteString,
    message: ByteString,
    rawSignature: ByteString
) extends ExeFailure {
  override def toString: String =
    s"Verification failed for signature $rawSignature, public key: $publicKey, message: $message"
}

final case class InvalidTxInputIndex(index: BigInteger) extends ExeFailure {
  override def toString: String = s"Invalid tx input index $index"
}

case object NoTxInput extends ExeFailure

final case class TxInputAddressesAreNotIdentical(addresses: Set[Address.Asset]) extends ExeFailure {
  override def toString: String =
    s"Tx input addresses are not identical for `callerAddress` function: ${addresses.mkString(", ")}"
}

case object AccessTxInputAddressInContract extends ExeFailure {
  override def toString: String =
    "`txInputsSize` and `txInputAddress` functions are only allowed in TxScript"
}

case object LockTimeOverflow extends ExeFailure
final case class InvalidLockTime(timestamp: TimeStamp, blockTime: TimeStamp) extends ExeFailure {
  override def toString: String =
    s"Invalid lock time: $timestamp, it should be greater than blocktime: $blockTime"
}

final case class AbsoluteLockTimeVerificationFailed(lockUntil: TimeStamp, blockTime: TimeStamp)
    extends ExeFailure {
  override def toString: String =
    s"Absolute lock time verification failed. Lock time: $lockUntil, block time: $blockTime"
}

final case class RelativeLockTimeVerificationFailed(lockUntil: TimeStamp, blockTime: TimeStamp)
    extends ExeFailure {
  override def toString: String =
    s"Relative lock time verification failed. Lock time: $lockUntil, block time: $blockTime"
}

case object RelativeLockTimeExpectPersistedUtxo extends ExeFailure {
  override def toString: String = "UTXO for the relative lock time is not persisted yet"
}

final case class ArithmeticError(message: String) extends ExeFailure

final case class InvalidVarIndex(index: BigInteger, maxIndex: Int) extends ExeFailure {
  override def toString: String = s"Invalid var index: $index, max index is: $maxIndex"
}

final case class InvalidMutFieldIndex(index: BigInteger, mutFieldsLength: Int) extends ExeFailure {
  override def toString: String =
    s"Invalid mutable field index: $index, mutable fields length is: $mutFieldsLength"
}

final case class InvalidImmFieldIndex(index: Int, immFieldsLength: Int) extends ExeFailure {
  override def toString: String =
    s"Invalid immutable field index: $index, immutable fields length is: $immFieldsLength"
}

case object InvalidFieldLength extends ExeFailure

case object TooManyFields extends ExeFailure {
  override def toString: String = "Contract can not have more than 255 fields"
}
case object InvalidMutFieldType extends ExeFailure

case object EmptyMethods extends ExeFailure {
  override def toString: String = "Contract should have at least one method"
}

final case class InvalidType(expected: Val.Type, got: Val) extends ExeFailure {
  override def toString: String = s"Invalid type, expected: $expected, got: $got"
}

case object InvalidMethod                    extends ExeFailure
case object InvalidMethodModifierBeforeLeman extends ExeFailure

final case class InvalidMethodIndex(index: Int, methodLength: Int) extends ExeFailure {
  override def toString: String = s"Invalid method index $index, method length: $methodLength"
}

final case class InvalidMethodArgLength(got: Int, expect: Int) extends ExeFailure {
  override def toString: String = s"Invalid number of method arguments, got: $got, expect: $expect"
}

case object InvalidReturnLength extends ExeFailure

final case class InvalidExternalMethodReturnLength(expected: Int, got: Int) extends ExeFailure {
  override def toString: String =
    s"Invalid number of external method return values, got: $got, expect: $expected"
}

case object InvalidArgLength extends ExeFailure

final case class InvalidExternalMethodArgLength(expected: Int, got: Int) extends ExeFailure {
  override def toString: String =
    s"Invalid number of external method arguments, got: $got, expect: $expected"
}

case object InvalidLengthForEncodeInstr extends ExeFailure

case object ExternalPrivateMethodCall extends ExeFailure {
  override def toString: String = "Private method can not be called from outside of the contract"
}

case object AssertionFailed    extends ExeFailure
case object InvalidInstrOffset extends ExeFailure
case object PcOverflow         extends ExeFailure

case object NonEmptyReturnForMainFunction extends ExeFailure {
  override def toString: String = "Main function should not have return value"
}

final case class InvalidConversion(from: Val, to: Val.Type) extends ExeFailure {
  override def toString: String = s"Invalid conversion from $from to $to"
}

final case class SerdeErrorCreateContract(error: SerdeError) extends ExeFailure {
  override def toString: String = s"Deserialization error while creating contract: $error"
}

final case class NonExistContract(address: Address.Contract) extends ExeFailure {
  override def toString: String =
    s"Contract $address does not exist"
}

case object ContractDestructionShouldNotBeCalledFromSelf extends ExeFailure {
  override def toString: String =
    "`destroySelf` function should not be called from the same contract"
}

final case class PayToContractAddressNotInCallerTrace(address: Address.Contract)
    extends ExeFailure {
  override def toString: String =
    s"Pay to contract address $address is not allowed when this contract address is not in the call stack"
}

case object InvalidAddressTypeInContractDestroy extends ExeFailure {
  override def toString: String = "Pay to contract is not allowed before Leman upgrade"
}

case object ExpectNonPayableMethod extends ExeFailure {
  override def toString: String = "Expect non payable method in AssetScript"
}

case object ExpectStatefulContractObj extends ExeFailure {
  override def toString: String =
    "`callerInitialStateHash` or `callerCodeHash` functions can only be called from the contract"
}

case object NoBalanceAvailable extends ExeFailure {
  override def toString: String = {
    s"No balance available. To fix, enable approved assets with `@using(preapprovedAssets = true)`, " +
      s"or utilize contract assets with `@using(assetsInContract = true)`, " +
      s"or use both with `@using(preapprovedAssets = true, assetsInContract = true)`"
  }
}

final case class NotEnoughApprovedBalance(
    lockupScript: LockupScript,
    tokenId: TokenId,
    expected: U256,
    got: U256
) extends ExeFailure {
  override def toString: String = {
    val token = if (tokenId == TokenId.alph) "ALPH" else tokenId.toHexString
    s"Not enough approved balance for address ${Address.from(lockupScript)}, tokenId: $token, expected: $expected, got: $got"
  }
}

final case class NoAssetsApproved(address: Address.Asset) extends ExeFailure {
  override def toString: String = s"No assets approved from address ${address.toBase58}"
}

case object BalanceOverflow extends ExeFailure

final case class NoAlphBalanceForTheAddress(address: Address) extends ExeFailure {
  override def toString: String = s"No ALPH balance for the address ${address.toBase58}"
}

final case class NoTokenBalanceForTheAddress(tokenId: TokenId, address: Address)
    extends ExeFailure {
  override def toString: String =
    s"No balance for token ${tokenId.toHexString} for the address ${address.toBase58}"
}

case object InvalidBalances                    extends ExeFailure
case object BalanceErrorWhenSwitchingBackFrame extends ExeFailure

final case class LowerThanContractMinimalBalance(address: Address, amount: U256)
    extends ExeFailure {
  override def toString: String =
    s"Contract output contains ${amount}, less than contract minimal balance ${minimalAlphInContract}"
}

case object UnableToPayGasFee extends ExeFailure {
  override def toString: String = "Not enough ALPH in the transaction to pay for gas fee"
}

final case class InvalidOutputBalances(
    lockupScript: LockupScript,
    tokenSize: Int,
    attoAlphAmount: U256
) extends ExeFailure {
  override def toString: String = {
    val address         = Address.from(lockupScript)
    val tokenDustAmount = dustUtxoAmount.mulUnsafe(U256.unsafe(tokenSize))
    val totalDustAmount = if (attoAlphAmount == U256.Zero) {
      tokenDustAmount
    } else {
      if (attoAlphAmount < tokenDustAmount) {
        tokenDustAmount
      } else {
        tokenDustAmount.addUnsafe(dustUtxoAmount)
      }
    }
    s"Invalid ALPH balance for address $address, expected $totalDustAmount, " +
      s"got $attoAlphAmount, you need to transfer more ALPH to this address"
  }
}
<<<<<<< HEAD
case object InvalidTokenNumForContractOutput                   extends ExeFailure
case object InvalidTokenId                                     extends ExeFailure
case object InvalidContractId                                  extends ExeFailure
case object ExpectAContract                                    extends ExeFailure
case object OutOfGas                                           extends ExeFailure
case object GasOverflow                                        extends ExeFailure
case object GasOverPaid                                        extends ExeFailure
case object ContractPoolOverflow                               extends ExeFailure
case object ContractFieldOverflow                              extends ExeFailure
final case class ContractLoadDisallowed(id: ContractId)        extends ExeFailure
case object ContractAssetAlreadyInUsing                        extends ExeFailure
case object ContractAssetAlreadyFlushed                        extends ExeFailure
case object ContractAssetUnloaded                              extends ExeFailure
case object EmptyContractAsset                                 extends ExeFailure
case object NoCaller                                           extends ExeFailure
final case class NegativeTimeStamp(millis: Long)               extends ExeFailure
final case class InvalidTarget(value: BigInteger)              extends ExeFailure
case object InvalidBytesSliceArg                               extends ExeFailure
case object InvalidBytesSize                                   extends ExeFailure
case object InvalidSizeForZeros                                extends ExeFailure
final case class SerdeErrorByteVecToAddress(error: SerdeError) extends ExeFailure
case object FailedInRecoverEthAddress                          extends ExeFailure
case object UnexpectedRecursiveCallInMigration                 extends ExeFailure
case object UnableToMigratePreLemanContract                    extends ExeFailure
case object InvalidAssetAddress                                extends ExeFailure
final case class ContractAlreadyExists(contractId: ContractId) extends ExeFailure
case object NoBlockHashAvailable                               extends ExeFailure
case object DebugIsNotSupportedForMainnet                      extends ExeFailure
case object DebugMessageIsEmpty                                extends ExeFailure
case object ZeroContractId                                     extends ExeFailure
case object BurningAlphNotAllowed                              extends ExeFailure
=======

final case class InvalidTokenNumForContractOutput(address: Address, tokenNum: Int)
    extends ExeFailure {
  override def toString: String =
    s"Invalid token number for contract ${address.toBase58}: $tokenNum, max token number is $maxTokenPerContractUtxo"
}

case object InvalidTokenId                              extends ExeFailure
case object InvalidContractId                           extends ExeFailure
case object ExpectAContract                             extends ExeFailure
case object OutOfGas                                    extends ExeFailure
case object ContractPoolOverflow                        extends ExeFailure
case object ContractFieldOverflow                       extends ExeFailure
final case class ContractLoadDisallowed(id: ContractId) extends ExeFailure
case object ContractAssetAlreadyInUsing                 extends ExeFailure
case object ContractAssetAlreadyFlushed                 extends ExeFailure

final case class ContractAssetUnloaded(address: Address.Contract) extends ExeFailure {
  override def toString: String = {
    s"Assets for contract $address is not loaded, please annotate the function with `@using(assetsInContract = true)`"
  }
}

case object EmptyContractAsset extends ExeFailure {
  override def toString: String =
    s"The contract's asset(s) have been used up, but a minimum of ${dustUtxoAmount} ALPH is required"
}

case object NoCaller extends ExeFailure {
  override def toString: String = "The current method does not have a caller"
}

final case class NegativeTimeStamp(millis: Long) extends ExeFailure {
  override def toString: String = s"Negative timestamp $millis"
}

final case class InvalidBlockTarget(value: BigInteger) extends ExeFailure {
  override def toString: String = s"Invalid block target $value"
}

case object InvalidBytesSliceArg extends ExeFailure
case object InvalidBytesSize     extends ExeFailure
case object InvalidSizeForZeros  extends ExeFailure

final case class SerdeErrorByteVecToAddress(bytes: ByteString, error: SerdeError)
    extends ExeFailure {
  override def toString: String =
    s"Failed to deserialize ${Hex.toHexString(bytes)} to address: $error"
}

case object FailedInRecoverEthAddress extends ExeFailure

case object UnexpectedRecursiveCallInMigration extends ExeFailure {
  override def toString: String =
    "Can not migrate a contract that is calling its own migration method"
}

case object UnableToMigratePreLemanContract extends ExeFailure

final case class InvalidAssetAddress(address: Address) extends ExeFailure {
  override def toString: String = s"Invalid asset address ${address.toBase58}"
}

final case class ContractAlreadyExists(address: Address.Contract) extends ExeFailure {
  override def toString: String = s"Contract $address already exists"
}
case object NoBlockHashAvailable extends ExeFailure
case object DebugIsNotSupportedForMainnet extends ExeFailure {
  override def toString: String = "Debug is not supported for mainnet"
}
case object DebugMessageIsEmpty extends ExeFailure
case object ZeroContractId extends ExeFailure {
  override def toString: String = s"Can not create contract with id ${ContractId.zero.toHexString}"
}
case object BurningAlphNotAllowed extends ExeFailure {
  override def toString: String = "Burning ALPH is not allowed for `burnToken` function"
}
>>>>>>> 1c7840bb

final case class UncaughtKeyNotFoundError(error: IOError.KeyNotFound) extends ExeFailure
final case class UncaughtSerdeError(error: IOError.Serde)             extends ExeFailure

sealed trait BreakingInstr                                                  extends ExeFailure
final case class InactiveInstr[-Ctx <: StatelessContext](instr: Instr[Ctx]) extends BreakingInstr
final case class PartiallyActiveInstr[-Ctx <: StatelessContext](instr: Instr[Ctx])
    extends BreakingInstr

final case class InvalidErrorCode(errorCode: U256) extends ExeFailure
final case class AssertionFailedWithErrorCode(contractIdOpt: Option[ContractId], errorCode: Int)
    extends ExeFailure {
  override def toString: String = {
    contractIdOpt match {
      case Some(contractId) =>
        val contractAddressString = Address.contract(contractId).toBase58
        s"Assertion Failed in Contract @ $contractAddressString, Error Code: $errorCode"
      case None =>
        s"Assertion Failed in TxScript, Error Code: $errorCode"
    }
  }
}

sealed trait IOFailure extends Product {
  def error: IOError
  def name: String = productPrefix
}
final case class IOErrorUpdateState(error: IOError)         extends IOFailure
final case class IOErrorRemoveContract(error: IOError)      extends IOFailure
final case class IOErrorRemoveContractAsset(error: IOError) extends IOFailure
final case class IOErrorLoadContract(error: IOError)        extends IOFailure
final case class IOErrorMigrateContract(error: IOError)     extends IOFailure
final case class IOErrorWriteLog(error: IOError)            extends IOFailure<|MERGE_RESOLUTION|>--- conflicted
+++ resolved
@@ -288,39 +288,6 @@
       s"got $attoAlphAmount, you need to transfer more ALPH to this address"
   }
 }
-<<<<<<< HEAD
-case object InvalidTokenNumForContractOutput                   extends ExeFailure
-case object InvalidTokenId                                     extends ExeFailure
-case object InvalidContractId                                  extends ExeFailure
-case object ExpectAContract                                    extends ExeFailure
-case object OutOfGas                                           extends ExeFailure
-case object GasOverflow                                        extends ExeFailure
-case object GasOverPaid                                        extends ExeFailure
-case object ContractPoolOverflow                               extends ExeFailure
-case object ContractFieldOverflow                              extends ExeFailure
-final case class ContractLoadDisallowed(id: ContractId)        extends ExeFailure
-case object ContractAssetAlreadyInUsing                        extends ExeFailure
-case object ContractAssetAlreadyFlushed                        extends ExeFailure
-case object ContractAssetUnloaded                              extends ExeFailure
-case object EmptyContractAsset                                 extends ExeFailure
-case object NoCaller                                           extends ExeFailure
-final case class NegativeTimeStamp(millis: Long)               extends ExeFailure
-final case class InvalidTarget(value: BigInteger)              extends ExeFailure
-case object InvalidBytesSliceArg                               extends ExeFailure
-case object InvalidBytesSize                                   extends ExeFailure
-case object InvalidSizeForZeros                                extends ExeFailure
-final case class SerdeErrorByteVecToAddress(error: SerdeError) extends ExeFailure
-case object FailedInRecoverEthAddress                          extends ExeFailure
-case object UnexpectedRecursiveCallInMigration                 extends ExeFailure
-case object UnableToMigratePreLemanContract                    extends ExeFailure
-case object InvalidAssetAddress                                extends ExeFailure
-final case class ContractAlreadyExists(contractId: ContractId) extends ExeFailure
-case object NoBlockHashAvailable                               extends ExeFailure
-case object DebugIsNotSupportedForMainnet                      extends ExeFailure
-case object DebugMessageIsEmpty                                extends ExeFailure
-case object ZeroContractId                                     extends ExeFailure
-case object BurningAlphNotAllowed                              extends ExeFailure
-=======
 
 final case class InvalidTokenNumForContractOutput(address: Address, tokenNum: Int)
     extends ExeFailure {
@@ -332,6 +299,8 @@
 case object InvalidContractId                           extends ExeFailure
 case object ExpectAContract                             extends ExeFailure
 case object OutOfGas                                    extends ExeFailure
+case object GasOverflow                                 extends ExeFailure
+case object GasOverPaid                                 extends ExeFailure
 case object ContractPoolOverflow                        extends ExeFailure
 case object ContractFieldOverflow                       extends ExeFailure
 final case class ContractLoadDisallowed(id: ContractId) extends ExeFailure
@@ -398,7 +367,6 @@
 case object BurningAlphNotAllowed extends ExeFailure {
   override def toString: String = "Burning ALPH is not allowed for `burnToken` function"
 }
->>>>>>> 1c7840bb
 
 final case class UncaughtKeyNotFoundError(error: IOError.KeyNotFound) extends ExeFailure
 final case class UncaughtSerdeError(error: IOError.Serde)             extends ExeFailure
