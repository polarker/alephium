--- conflicted
+++ resolved
@@ -73,12 +73,8 @@
 
   val scriptStr =
     s"""
-<<<<<<< HEAD
-       |TxScript Foo {
+       |TxScript Foo(aa: Bool, bb: U256, cc: I256, dd: ByteVec, ee: Address) {
        |  return
-=======
-       |TxScript Foo(aa: Bool, bb: U256, cc: I256, dd: ByteVec, ee: Address) {
->>>>>>> dd21bb1c
        |  pub fn bar(a: Bool, mut b: U256, c: I256, mut d: ByteVec, e: Address, f: [[Bool;1];2]) -> (U256, I256, ByteVec, Address, [[Bool;1];2]) {
        |    return b, c, d, e, f
        |  }
