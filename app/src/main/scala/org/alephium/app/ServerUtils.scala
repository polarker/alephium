// Copyright 2018 The Alephium Authors
// This file is part of the alephium project.
//
// The library is free software: you can redistribute it and/or modify
// it under the terms of the GNU Lesser General Public License as published by
// the Free Software Foundation, either version 3 of the License, or
// (at your option) any later version.
//
// The library is distributed in the hope that it will be useful,
// but WITHOUT ANY WARRANTY; without even the implied warranty of
// MERCHANTABILITY or FITNESS FOR A PARTICULAR PURPOSE. See the
// GNU Lesser General Public License for more details.
//
// You should have received a copy of the GNU Lesser General Public License
// along with the library. If not, see <http://www.gnu.org/licenses/>.

package org.alephium.app

import scala.concurrent._

import akka.util.{ByteString, Timeout}
import com.typesafe.scalalogging.StrictLogging

import org.alephium.api._
import org.alephium.api.ApiError
import org.alephium.api.model
<<<<<<< HEAD
import org.alephium.api.model.{TransactionTemplate => _, _}
=======
import org.alephium.api.model._
import org.alephium.api.model.TestContract.ExistingContract
>>>>>>> ba4c1520
import org.alephium.flow.core.{BlockFlow, BlockFlowState, UtxoSelectionAlgo}
import org.alephium.flow.core.UtxoSelectionAlgo._
import org.alephium.flow.gasestimation._
import org.alephium.flow.handler.TxHandler
import org.alephium.io.IOError
import org.alephium.protocol.{BlockHash, Hash, PublicKey, Signature, SignatureSchema}
import org.alephium.protocol.config._
import org.alephium.protocol.model._
import org.alephium.protocol.model.UnsignedTransaction.TxOutputInfo
import org.alephium.protocol.vm
import org.alephium.protocol.vm.{failed => _, Val => _, _}
import org.alephium.protocol.vm.lang.Compiler
import org.alephium.serde.{deserialize, serialize}
import org.alephium.util._

// scalastyle:off number.of.methods
// scalastyle:off file.size.limit number.of.types
class ServerUtils(implicit
    brokerConfig: BrokerConfig,
    consensusConfig: ConsensusConfig,
    networkConfig: NetworkConfig,
    apiConfig: ApiConfig,
    compilerConfig: CompilerConfig,
    logConfig: LogConfig,
    executionContext: ExecutionContext
) extends StrictLogging {
  import ServerUtils._

  private val defaultUtxosLimit: Int = 5000

  def getHeightedBlocks(
      blockFlow: BlockFlow,
      timeInterval: TimeInterval
  ): Try[AVector[(ChainIndex, AVector[(Block, Int)])]] = {
    for {
      _      <- timeInterval.validateTimeSpan(apiConfig.blockflowFetchMaxAge)
      blocks <- wrapResult(blockFlow.getHeightedBlocks(timeInterval.from, timeInterval.to))
    } yield blocks
  }

  def getBlockflow(blockFlow: BlockFlow, timeInterval: TimeInterval): Try[FetchResponse] = {
    getHeightedBlocks(blockFlow, timeInterval).map { heightedBlocks =>
      FetchResponse(heightedBlocks.map(_._2.map { case (block, height) =>
        BlockEntry.from(block, height)
      }))
    }
  }

  def averageHashRate(blockFlow: BlockFlow, timeInterval: TimeInterval)(implicit
      groupConfig: GroupConfig
  ): Try[HashRateResponse] = {
    getHeightedBlocks(blockFlow, timeInterval).map { blocks =>
      val hashCount = blocks.fold(BigInt(0)) { case (acc, (_, entries)) =>
        entries.fold(acc) { case (hashCount, entry) =>
          val target   = entry._1.target
          val hashDone = Target.maxBigInt.divide(target.value)
          hashCount + hashDone
        }
      }
      val hashrate =
        (hashCount * 1000 * groupConfig.chainNum) / timeInterval.durationUnsafe().millis
      HashRateResponse(s"${hashrate / 1000000} MH/s")
    }
  }

  def getBalance(blockFlow: BlockFlow, balanceRequest: GetBalance): Try[Balance] = {
    val utxosLimit = balanceRequest.utxosLimit.getOrElse(defaultUtxosLimit)
    for {
      _ <- checkGroup(balanceRequest.address.lockupScript)
      balance <- blockFlow
        .getBalance(
          balanceRequest.address.lockupScript,
          utxosLimit
        )
        .map(Balance.from(_, utxosLimit))
        .left
        .flatMap(failed)
    } yield balance
  }

  def getUTXOsIncludePool(
      blockFlow: BlockFlow,
      address: Address.Asset,
      utxosLimitOpt: Option[Int]
  ): Try[UTXOs] = {
    val utxosLimit = utxosLimitOpt.getOrElse(defaultUtxosLimit)
    for {
      _ <- checkGroup(address.lockupScript)
      utxos <- blockFlow
        .getUTXOsIncludePool(address.lockupScript, utxosLimit)
        .map(_.map(outputInfo => UTXO.from(outputInfo.ref, outputInfo.output)))
        .left
        .flatMap(failed)
    } yield UTXOs.from(utxos, utxosLimit)
  }

  def getContractGroup(
      blockFlow: BlockFlow,
      contractId: ContractId,
      groupIndex: GroupIndex
  ): Try[Group] = {
    val searchResult = for {
      worldState <- blockFlow.getBestPersistedWorldState(groupIndex)
      existed    <- worldState.contractState.exists(contractId)
    } yield existed

    searchResult match {
      case Right(true)  => Right(Group(groupIndex.value))
      case Right(false) => Left(failed("Group not found. Please check another broker"))
      case Left(error)  => Left(failedInIO(error))
    }
  }

  def getGroup(blockFlow: BlockFlow, query: GetGroup): Try[Group] = query match {
    case GetGroup(assetAddress: Address.Asset) =>
      Right(Group(assetAddress.groupIndex(brokerConfig).value))
    case GetGroup(Address.Contract(LockupScript.P2C(contractId))) => {
      val failure: Try[Group] = Left(failed("Group not found.")).withRight[Group]
      brokerConfig.groupRange.foldLeft(failure) { case (prevResult, currentGroup: Int) =>
        prevResult match {
          case Right(prevResult) => Right(prevResult)
          case Left(_) =>
            getContractGroup(blockFlow, contractId, GroupIndex.unsafe(currentGroup))
        }
      }
    }
  }

  def listUnconfirmedTransactions(
      blockFlow: BlockFlow
  ): Try[AVector[UnconfirmedTransactions]] = {
    Right(
      brokerConfig.chainIndexes
        .map { chainIndex =>
          UnconfirmedTransactions(
            chainIndex.from.value,
            chainIndex.to.value,
            blockFlow
              .getMemPool(chainIndex)
              .getAll(chainIndex)
              .map(model.TransactionTemplate.fromProtocol(_))
          )
        }
        .filter(_.unconfirmedTransactions.nonEmpty)
    )
  }

  def buildTransaction(
      blockFlow: BlockFlow,
      query: BuildTransaction
  ): Try[BuildTransactionResult] = {
    for {
      _ <- checkGroup(query.fromPublicKey)
      unsignedTx <- prepareUnsignedTransaction(
        blockFlow,
        query.fromPublicKey,
        query.utxos,
        query.destinations,
        query.gas,
        query.gasPrice.getOrElse(defaultGasPrice),
        query.utxosLimit.getOrElse(apiConfig.defaultUtxosLimit)
      )
    } yield {
      BuildTransactionResult.from(unsignedTx)
    }
  }

  def buildMultisig(
      blockFlow: BlockFlow,
      query: BuildMultisig
  ): Try[BuildTransactionResult] = {
    for {
      _            <- checkGroup(query.fromAddress.lockupScript)
      unlockScript <- buildUnlockScript(query.fromAddress.lockupScript, query.fromPublicKeys)
      unsignedTx <- prepareUnsignedTransaction(
        blockFlow,
        query.fromAddress.lockupScript,
        unlockScript,
        query.destinations,
        query.gas,
        query.gasPrice.getOrElse(defaultGasPrice),
        query.utxosLimit.getOrElse(apiConfig.defaultUtxosLimit)
      )
    } yield {
      BuildTransactionResult.from(unsignedTx)
    }
  }

  private def buildUnlockScript(
      lockupScript: LockupScript,
      pubKeys: AVector[PublicKey]
  ): Try[UnlockScript.P2MPKH] = {
    lockupScript match {
      case LockupScript.P2MPKH(pkHashes, m) =>
        if (m == pubKeys.length) {
          val indexes = pkHashes.zipWithIndex
          pubKeys
            .mapE { pub =>
              val pubHash = Hash.hash(pub.bytes)
              indexes.find { case (hash, _) => hash == pubHash } match {
                case Some((_, index)) => Right((pub, index))
                case None             => Left(ApiError.BadRequest(s"Invalid public key: ${pub.toHexString}"))

              }
            }
            .map(UnlockScript.P2MPKH(_))
        } else {
          Left(
            ApiError.BadRequest(s"Invalid public key number. Expected ${m}, got ${pubKeys.length}")
          )
        }
      case _ =>
        Left(ApiError.BadRequest(s"Invalid lockup script"))
    }
  }

  def buildSweepAddressTransactions(
      blockFlow: BlockFlow,
      query: BuildSweepAddressTransactions
  ): Try[BuildSweepAddressTransactionsResult] = {
    val lockupScript = LockupScript.p2pkh(query.fromPublicKey)
    for {
      _ <- checkGroup(lockupScript)
      unsignedTxs <- prepareSweepAddressTransaction(
        blockFlow,
        query.fromPublicKey,
        query.toAddress,
        query.lockTime,
        query.gas,
        query.gasPrice.getOrElse(defaultGasPrice),
        query.utxosLimit.getOrElse(Int.MaxValue)
      )
    } yield {
      BuildSweepAddressTransactionsResult.from(
        unsignedTxs,
        lockupScript.groupIndex,
        query.toAddress.groupIndex
      )
    }
  }

  def submitTransaction(txHandler: ActorRefT[TxHandler.Command], tx: TransactionTemplate)(implicit
      askTimeout: Timeout
  ): FutureTry[TxResult] = {
    publishTx(txHandler, tx)
  }

  def createTxTemplate(query: SubmitTransaction): Try[TransactionTemplate] = {
    for {
      unsignedTx <- decodeUnsignedTransaction(query.unsignedTx)
      _          <- validateUnsignedTransaction(unsignedTx)
    } yield {
      templateWithSignatures(
        unsignedTx,
        AVector(query.signature)
      )
    }
  }

  def createMultisigTxTemplate(query: SubmitMultisig): Try[TransactionTemplate] = {
    for {
      unsignedTx <- decodeUnsignedTransaction(query.unsignedTx)
      _          <- validateUnsignedTransaction(unsignedTx)
    } yield {
      templateWithSignatures(
        unsignedTx,
        query.signatures
      )
    }
  }

  private def templateWithSignatures(
      unsignedTx: UnsignedTransaction,
      signatures: AVector[Signature]
  ): TransactionTemplate = {
    TransactionTemplate(
      unsignedTx,
      signatures,
      scriptSignatures = AVector.empty
    )
  }

  def convert(status: BlockFlowState.TxStatus): TxStatus =
    Confirmed(
      status.index.hash,
      status.index.index,
      status.chainConfirmations,
      status.fromGroupConfirmations,
      status.toGroupConfirmations
    )

  def getTransactionStatus(
      blockFlow: BlockFlow,
      txId: Hash,
      chainIndex: ChainIndex
  ): Try[TxStatus] = {
    for {
      _ <- checkTxChainIndex(chainIndex, txId)
      status <- blockFlow.getTxStatus(txId, chainIndex).left.map(failedInIO).map {
        case Some(status) => convert(status)
        case None         => if (isInMemPool(blockFlow, txId, chainIndex)) MemPooled else NotFound
      }
    } yield status
  }

  def decodeUnsignedTransaction(
      unsignedTx: String
  ): Try[UnsignedTransaction] = {
    for {
      txByteString <- Hex.from(unsignedTx).toRight(badRequest(s"Invalid hex"))
      unsignedTx <- deserialize[UnsignedTransaction](txByteString).left
        .map(serdeError => badRequest(serdeError.getMessage))
      _ <- validateUnsignedTransaction(unsignedTx)
    } yield unsignedTx
  }

  def decodeUnlockScript(
      unlockScript: String
  ): Try[UnlockScript] = {
    Hex.from(unlockScript).toRight(badRequest(s"Invalid hex")).flatMap { unlockScriptBytes =>
      deserialize[UnlockScript](unlockScriptBytes).left
        .map(serdeError => badRequest(serdeError.getMessage))
    }
  }

  def isInMemPool(blockFlow: BlockFlow, txId: Hash, chainIndex: ChainIndex): Boolean = {
    blockFlow.getMemPool(chainIndex).contains(chainIndex, txId)
  }

  def getContractEventsForBlock(
      blockFlow: BlockFlow,
      blockHash: BlockHash,
      contractId: ContractId
  ): Try[Events] = {
    val chainIndex = ChainIndex.from(blockHash)
    if (chainIndex.isIntraGroup) {
      wrapResult(blockFlow.getEvents(blockHash, contractId)).flatMap {
        case Some(logs) => Events.from(chainIndex, logs)
        case None       => Right(Events.empty(chainIndex))
      }
    } else {
      Right(Events.empty(chainIndex))
    }
  }

  def getContractEventsWithinBlocks(
      blockFlow: BlockFlow,
      fromBlock: BlockHash,
      toBlockOpt: Option[BlockHash],
      contractId: ContractId
  ): Try[AVector[Events]] = {
    for {
      timeInterval <- timeIntervalFromBlockRange(blockFlow, fromBlock, toBlockOpt)
      events       <- getContractEventsWithinTimeInterval(blockFlow, timeInterval, contractId)
    } yield events
  }

  private def timeIntervalFromBlockRange(
      blockFlow: BlockFlow,
      fromBlock: BlockHash,
      toBlockOpt: Option[BlockHash]
  ): Try[TimeInterval] = {
    for {
      fromTimestamp <- wrapResult(blockFlow.getBlockHeader(fromBlock)).map(_.timestamp)
      timeInterval <- toBlockOpt match {
        case Some(toBlock) =>
          for {
            toTimestamp <- wrapResult(blockFlow.getBlockHeader(toBlock)).map(_.timestamp)
            timeInterval <- validateTimeInterval(
              TimeInterval(fromTimestamp, toTimestamp),
              "`fromBlock` must be before `toBlock`"
            )
          } yield timeInterval
        case None =>
          validateTimeInterval(
            TimeInterval(fromTimestamp, None),
            "Timestamp for `fromBlock` is in the future"
          )
      }
    } yield timeInterval
  }

  private def validateTimeInterval(
      timeInterval: TimeInterval,
      errorMsg: String
  ): Try[TimeInterval] = {
    if (timeInterval.from >= timeInterval.to) {
      Left(badRequest(errorMsg))
    } else {
      Right(timeInterval)
    }
  }

  def getContractEventsWithinTimeInterval(
      blockFlow: BlockFlow,
      timeInterval: TimeInterval,
      contractId: ContractId
  ): Try[AVector[Events]] = {
    for {
      heightedBlocks <- wrapResult(
        blockFlow.getHeightedIntraBlocks(timeInterval.from, timeInterval.to)
      )
      events <- heightedBlocks.mapE { case (chainIndex, heightedBlocksPerChain) =>
        heightedBlocksPerChain.foldE(Events.empty(chainIndex)) { case (eventsSoFar, (block, _)) =>
          getContractEventsForBlock(blockFlow, block.hash, contractId).map { eventsForBlock =>
            eventsSoFar.copy(events = eventsSoFar.events ++ eventsForBlock.events)
          }
        }
      }
    } yield events
  }

  def getBlock(blockFlow: BlockFlow, query: GetBlock): Try[BlockEntry] =
    for {
      _ <- checkHashChainIndex(query.hash)
      block <- blockFlow
        .getBlock(query.hash)
        .left
        .map(_ => failed(s"Fail fetching block with header ${query.hash.toHexString}"))
      height <- blockFlow
        .getHeight(block.header)
        .left
        .map(failedInIO)
    } yield BlockEntry.from(block, height)

  def isBlockInMainChain(blockFlow: BlockFlow, blockHash: BlockHash): Try[Boolean] = {
    for {
      height <- blockFlow
        .getHeight(blockHash)
        .left
        .map(_ => failed(s"Fail fetching block height with hash ${blockHash.toHexString}"))
      hashes <- blockFlow
        .getHashes(ChainIndex.from(blockHash), height)
        .left
        .map(failedInIO)
    } yield hashes.headOption.contains(blockHash)
  }

  def getBlockHeader(blockFlow: BlockFlow, hash: BlockHash): Try[BlockHeaderEntry] =
    for {
      blockHeader <- blockFlow
        .getBlockHeader(hash)
        .left
        .map(_ => failed(s"Fail fetching block header with hash ${hash}"))
      height <- blockFlow
        .getHeight(hash)
        .left
        .map(failedInIO)
    } yield BlockHeaderEntry.from(blockHeader, height)

  def getHashesAtHeight(
      blockFlow: BlockFlow,
      chainIndex: ChainIndex,
      query: GetHashesAtHeight
  ): Try[HashesAtHeight] =
    for {
      hashes <- blockFlow
        .getHashes(chainIndex, query.height)
        .left
        .map(_ => failedInIO)
    } yield HashesAtHeight(hashes)

  def getChainInfo(blockFlow: BlockFlow, chainIndex: ChainIndex): Try[ChainInfo] =
    for {
      maxHeight <- blockFlow
        .getMaxHeight(chainIndex)
        .left
        .map(_ => failedInIO)
    } yield ChainInfo(maxHeight)

  private def publishTx(txHandler: ActorRefT[TxHandler.Command], tx: TransactionTemplate)(implicit
      askTimeout: Timeout
  ): FutureTry[TxResult] = {
    val message = TxHandler.AddToGrandPool(AVector(tx))
    txHandler.ask(message).mapTo[TxHandler.Event].map {
      case _: TxHandler.AddSucceeded =>
        Right(TxResult(tx.id, tx.fromGroup.value, tx.toGroup.value))
      case TxHandler.AddFailed(_, reason) =>
        logger.warn(s"Failed in adding tx: $reason")
        Left(failed(reason))
    }
  }

  private def prepareOutputInfos(destinations: AVector[Destination]): AVector[TxOutputInfo] = {
    destinations.map { destination =>
      val tokensInfo = destination.tokens match {
        case Some(tokens) =>
          tokens.map { token =>
            (token.id -> token.amount)
          }
        case None =>
          AVector.empty[(TokenId, U256)]
      }

      TxOutputInfo(
        destination.address.lockupScript,
        destination.amount.value,
        tokensInfo,
        destination.lockTime
      )
    }
  }

  def prepareUnsignedTransaction(
      blockFlow: BlockFlow,
      fromPublicKey: PublicKey,
      outputRefsOpt: Option[AVector[OutputRef]],
      destinations: AVector[Destination],
      gasOpt: Option[GasBox],
      gasPrice: GasPrice,
      utxosLimit: Int
  ): Try[UnsignedTransaction] = {
    val outputInfos = prepareOutputInfos(destinations)

    val transferResult = outputRefsOpt match {
      case Some(outputRefs) =>
        val allAssetType = outputRefs.forall(outputRef => Hint.unsafe(outputRef.hint).isAssetType)
        if (allAssetType) {
          val assetOutputRefs = outputRefs.map(_.unsafeToAssetOutputRef())
          blockFlow.transfer(fromPublicKey, assetOutputRefs, outputInfos, gasOpt, gasPrice)
        } else {
          Right(Left("Selected UTXOs must be of asset type"))
        }
      case None =>
        blockFlow.transfer(
          fromPublicKey,
          outputInfos,
          gasOpt,
          gasPrice,
          utxosLimit
        )
    }

    transferResult match {
      case Right(Right(unsignedTransaction)) => validateUnsignedTransaction(unsignedTransaction)
      case Right(Left(error))                => Left(failed(error))
      case Left(error)                       => failed(error)
    }
  }

  def prepareSweepAddressTransaction(
      blockFlow: BlockFlow,
      fromPublicKey: PublicKey,
      toAddress: Address.Asset,
      lockTimeOpt: Option[TimeStamp],
      gasOpt: Option[GasBox],
      gasPrice: GasPrice,
      utxosLimit: Int
  ): Try[AVector[UnsignedTransaction]] = {
    blockFlow.sweepAddress(
      fromPublicKey,
      toAddress.lockupScript,
      lockTimeOpt,
      gasOpt,
      gasPrice,
      utxosLimit
    ) match {
      case Right(Right(unsignedTxs)) => unsignedTxs.mapE(validateUnsignedTransaction)
      case Right(Left(error))        => Left(failed(error))
      case Left(error)               => failed(error)
    }
  }

  def prepareUnsignedTransaction(
      blockFlow: BlockFlow,
      fromLockupScript: LockupScript.Asset,
      fromUnlockScript: UnlockScript,
      destinations: AVector[Destination],
      gasOpt: Option[GasBox],
      gasPrice: GasPrice,
      utxosLimit: Int
  ): Try[UnsignedTransaction] = {
    val outputInfos = prepareOutputInfos(destinations)

    blockFlow.transfer(
      fromLockupScript,
      fromUnlockScript,
      outputInfos,
      gasOpt,
      gasPrice,
      utxosLimit
    ) match {
      case Right(Right(unsignedTransaction)) => validateUnsignedTransaction(unsignedTransaction)
      case Right(Left(error))                => Left(failed(error))
      case Left(error)                       => failed(error)
    }
  }

  def checkGroup(lockupScript: LockupScript.Asset): Try[Unit] = {
    checkGroup(
      lockupScript.groupIndex(brokerConfig),
      Some(s"Address ${Address.from(lockupScript)}")
    )
  }

  def checkGroup(publicKey: PublicKey): Try[Unit] = {
    val lockupScript = LockupScript.p2pkh(publicKey)
    checkGroup(lockupScript)
  }

  @SuppressWarnings(Array("org.wartremover.warts.DefaultArguments"))
  def checkGroup(groupIndex: GroupIndex, data: Option[String] = None): Try[Unit] = {
    if (brokerConfig.contains(groupIndex)) {
      Right(())
    } else {
      Left(badRequest(s"${data.getOrElse("This node")} belongs to other groups"))
    }
  }

  def checkChainIndex(chainIndex: ChainIndex, data: String): Try[ChainIndex] = {
    if (
      brokerConfig.contains(chainIndex.from) ||
      brokerConfig.contains(chainIndex.to)
    ) {
      Right(chainIndex)
    } else {
      Left(badRequest(s"$data belongs to other groups"))
    }
  }

  def checkHashChainIndex(hash: BlockHash): Try[ChainIndex] = {
    val chainIndex = ChainIndex.from(hash)
    checkChainIndex(chainIndex, hash.toHexString)
  }

  def checkTxChainIndex(chainIndex: ChainIndex, tx: Hash): Try[Unit] = {
    if (brokerConfig.contains(chainIndex.from)) {
      Right(())
    } else {
      Left(badRequest(s"${tx.toHexString} belongs to other groups"))
    }
  }

  def execute(f: => Unit): FutureTry[Boolean] =
    Future {
      f
      Right(true)
    }

  def buildMultisigAddress(
      keys: AVector[PublicKey],
      mrequired: Int
  ): Either[String, BuildMultisigAddress.Result] = {
    LockupScript.p2mpkh(keys, mrequired) match {
      case Some(lockupScript) =>
        Right(
          BuildMultisigAddress.Result(
            Address.Asset(lockupScript)
          )
        )
      case None => Left(s"Invalid m-of-n multisig")
    }
  }

  private def unsignedTxFromScript(
      blockFlow: BlockFlow,
      script: StatefulScript,
      amount: U256,
      fromPublicKey: PublicKey,
      gas: Option[GasBox],
      gasPrice: Option[GasPrice],
      utxosLimitOpt: Option[Int]
  ): Try[UnsignedTransaction] = {
    val lockupScript = LockupScript.p2pkh(fromPublicKey)
    val unlockScript = UnlockScript.p2pkh(fromPublicKey)
    val utxosLimit   = utxosLimitOpt.getOrElse(apiConfig.defaultUtxosLimit)
    for {
      allUtxos <- blockFlow.getUsableUtxos(lockupScript, utxosLimit).left.map(failedInIO)
      allInputs = allUtxos.map(_.ref).map(TxInput(_, unlockScript))
      unsignedTx <- UtxoSelectionAlgo
        .Build(dustUtxoAmount, ProvidedGas(gas, gasPrice.getOrElse(defaultGasPrice)))
        .select(
          AssetAmounts(amount, AVector.empty),
          unlockScript,
          allUtxos,
          txOutputsLength = 0,
          Some(script),
          AssetScriptGasEstimator.Default(blockFlow),
          TxScriptGasEstimator.Default(allInputs, blockFlow)
        )
        .map { selectedUtxos =>
          val inputs = selectedUtxos.assets.map(_.ref).map(TxInput(_, unlockScript))
          UnsignedTransaction(Some(script), inputs, AVector.empty).copy(
            gasAmount = gas.getOrElse(selectedUtxos.gas),
            gasPrice = gasPrice.getOrElse(defaultGasPrice)
          )
        }
        .left
        .map(badRequest)
      validatedUnsignedTx <- validateUnsignedTransaction(unsignedTx)
    } yield validatedUnsignedTx
  }

  private def validateStateLength(
      contract: StatefulContract,
      state: AVector[vm.Val]
  ): Either[String, Unit] = {
    if (contract.validate(state)) {
      Right(())
    } else {
      Left(s"Invalid state length, expect ${contract.fieldLength}, have ${state.length}")
    }
  }

  @inline private def decodeCodeHexString(str: String): Try[ByteString] =
    Hex.from(str).toRight(badRequest("Cannot decode code hex string"))

  @SuppressWarnings(Array("org.wartremover.warts.ToString"))
  def buildContract(
      blockFlow: BlockFlow,
      query: BuildContract
  ): Try[BuildContractResult] = {
    for {
      codeByteString <- decodeCodeHexString(query.code)
      contract <- deserialize[StatefulContract](codeByteString).left.map(serdeError =>
        badRequest(serdeError.getMessage)
      )
      state <- parseState(query.state)
      _     <- validateStateLength(contract, state).left.map(badRequest)
      address = Address.p2pkh(query.fromPublicKey)
      script <- buildContractWithParsedState(
        query.code,
        address,
        state,
        dustUtxoAmount,
        query.issueTokenAmount.map(_.value)
      )
      utx <- unsignedTxFromScript(
        blockFlow,
        script,
        dustUtxoAmount,
        query.fromPublicKey,
        query.gas,
        query.gasPrice,
        query.utxosLimit
      )
    } yield BuildContractResult.from(utx)
  }

  def verifySignature(query: VerifySignature): Try[Boolean] = {
    Right(SignatureSchema.verify(query.data, query.signature, query.publicKey))
  }

  def buildScript(blockFlow: BlockFlow, query: BuildScript): Try[BuildScriptResult] = {
    val alphAmount = query.amount.map(_.value).getOrElse(U256.Zero)
    for {
      codeByteString <- decodeCodeHexString(query.code)
      script <- deserialize[StatefulScript](codeByteString).left.map(serdeError =>
        badRequest(serdeError.getMessage)
      )
      utx <- unsignedTxFromScript(
        blockFlow,
        script,
        alphAmount,
        query.fromPublicKey,
        query.gas,
        query.gasPrice,
        query.utxosLimit
      )
    } yield BuildScriptResult.from(utx)
  }

  @SuppressWarnings(Array("org.wartremover.warts.ToString"))
  def compileScript(query: Compile.Script): Try[CompileResult] = {
    Compiler
      .compileTxScript(query.code)
      .map(script => CompileResult(Hex.toHexString(serialize(script))))
      .left
      .map(error => failed(error.toString))
  }

  @SuppressWarnings(Array("org.wartremover.warts.ToString"))
  def compileContract(query: Compile.Contract): Try[CompileResult] = {
    Compiler
      .compileContract(query.code)
      .map(contract => CompileResult(Hex.toHexString(serialize(contract))))
      .left
      .map(error => failed(error.toString))
  }

  def getContractState(
      blockFlow: BlockFlow,
      address: Address.Contract,
      groupIndex: GroupIndex
  ): Try[ContractStateResult] = {
    val result = for {
      worldState <- blockFlow.getBestCachedWorldState(groupIndex)
      state      <- worldState.getContractState(address.lockupScript.contractId)
    } yield {
      val convertedFields = state.fields.map(model.Val.from)
      ContractStateResult(convertedFields)
    }
    result.left.map(failedInIO(_))
  }

  def runTestContract(blockFlow: BlockFlow, testContract: TestContract): Try[TestContractResult] = {
    val contractId = testContract.contractId
    for {
      groupIndex <- testContract.groupIndex
      worldState <- wrapResult(blockFlow.getBestCachedWorldState(groupIndex).map(_.staging()))
      _          <- testContract.existingContracts.foreachE(createContract(worldState, _))
      _          <- createContract(worldState, contractId, testContract)
      returnLength <- wrapExeResult(
        testContract.code
          .getMethod(testContract.testMethodIndex)
          .map(_.returnLength)
      )
      executionResultPair <- executeTestContract(worldState, contractId, testContract, returnLength)
      postState           <- fetchContractsState(worldState, testContract)
    } yield {
      val executionOutputs = executionResultPair._1
      val executionResult  = executionResultPair._2
      val gasUsed          = maximalGasPerTx.subUnsafe(executionResult.gasBox)
      TestContractResult(
        returns = executionOutputs.map(Val.from),
        gasUsed = gasUsed.value,
        contracts = postState,
        outputs = executionResult.generatedOutputs.map(Output.from)
      )
    }
  }

  private def fetchContractsState(
      worldState: WorldState.Staging,
      testContract: TestContract
  ): Try[AVector[TestContract.ExistingContract]] = {
    for {
      existingContractsState <- testContract.existingContracts.mapE(contract =>
        fetchContractState(worldState, contract.id)
      )
      testContractState <- fetchContractState(worldState, testContract.contractId)
    } yield existingContractsState ++ AVector(testContractState)
  }

  private def fetchContractState(
      worldState: WorldState.Staging,
      contractId: ContractId
  ): Try[TestContract.ExistingContract] = {
    val result = for {
      state          <- worldState.getContractState(contractId)
      codeRecord     <- worldState.getContractCode(state.codeHash)
      contract       <- codeRecord.code.toContract().left.map(IOError.Serde)
      contractOutput <- worldState.getContractAsset(state.contractOutputRef)
    } yield TestContract.ExistingContract(
      contractId,
      contract,
      state.fields.map(Val.from),
      TestContract.Asset.from(contractOutput)
    )
    wrapResult(result)
  }

  private def executeTestContract(
      worldState: WorldState.Staging,
      contractId: ContractId,
      testContract: TestContract,
      returnLength: Int
  ): Try[(AVector[vm.Val], StatefulVM.TxScriptExecution)] = {
    val blockEnv =
      BlockEnv(networkConfig.networkId, TimeStamp.now(), consensusConfig.maxMiningTarget, None)
    val testGasFee = defaultGasPrice * maximalGasPerTx
    val txEnv: TxEnv = TxEnv.mockup(
      txId = Hash.random,
      signatures = Stack.popOnly(AVector.empty[Signature]),
      prevOutputs = testContract.inputAssets.map(_.toAssetOutput),
      fixedOutputs = AVector.empty[AssetOutput],
      gasFeeUnsafe = testGasFee,
      isEntryMethodPayable = true
    )
    val context = StatefulContext(blockEnv, txEnv, worldState, maximalGasPerTx)
    val script = StatefulScript.unsafe(
      AVector(
        Method[StatefulContext](
          isPublic = true,
          isPayable = testContract.inputAssets.nonEmpty,
          argsLength = 0,
          localsLength = 0,
          returnLength = returnLength,
          instrs = approveAsset(testContract, testGasFee) ++ callExternal(testContract, contractId)
        )
      )
    )
    wrapExeResult(StatefulVM.runTxScriptWithOutputs(context, script))
  }

  private def approveAsset(
      testContract: TestContract,
      gasFee: U256
  ): AVector[Instr[StatefulContext]] = {
    testContract.inputAssets.flatMapWithIndex { (asset, index) =>
      val gasFeeOpt = if (index == 0) Some(gasFee) else None
      asset.approveAll(gasFeeOpt)
    }
  }

  private def callExternal(
      testContract: TestContract,
      contractId: ContractId
  ): AVector[Instr[StatefulContext]] = {
    testContract.testArgs.map(_.toVmVal.toConstInstr: Instr[StatefulContext]) ++
      AVector[Instr[StatefulContext]](
        BytesConst(vm.Val.ByteVec(contractId.bytes)),
        CallExternal(testContract.testMethodIndex.toByte)
      )
  }

  def createContract(
      worldState: WorldState.Staging,
      existingContract: ExistingContract
  ): Try[Unit] = {
    createContract(
      worldState,
      existingContract.id,
      existingContract.code,
      existingContract.fields,
      existingContract.asset
    )
  }

  def createContract(
      worldState: WorldState.Staging,
      contractId: ContractId,
      testContract: TestContract
  ): Try[Unit] = {
    createContract(
      worldState,
      contractId,
      testContract.code,
      testContract.initialFields,
      testContract.initialAsset
    )
  }

  def createContract(
      worldState: WorldState.Staging,
      contractId: ContractId,
      code: StatefulContract,
      initialState: AVector[Val],
      asset: TestContract.Asset
  ): Try[Unit] = {
    val outputHint = Hint.ofContract(LockupScript.p2c(contractId).scriptHint)
    val outputRef  = ContractOutputRef.unsafe(outputHint, contractId)
    val output     = asset.toContractOutput(contractId)
    wrapResult(
      worldState.createContractUnsafe(
        code.toHalfDecoded(),
        initialState.map(_.toVmVal),
        outputRef,
        output
      )
    )
  }
}

object ServerUtils {

  private def validateUtxInputs(
      unsignedTx: UnsignedTransaction
  ): Try[Unit] = {
    if (unsignedTx.inputs.nonEmpty) {
      Right(())
    } else {
      Left(ApiError.BadRequest("Invalid transaction: empty inputs"))
    }
  }

  private def validateUtxGasFee(
      unsignedTx: UnsignedTransaction
  )(implicit apiConfig: ApiConfig): Try[Unit] = {
    val gasFee = unsignedTx.gasPrice * unsignedTx.gasAmount
    if (gasFee <= apiConfig.gasFeeCap) {
      Right(())
    } else {
      Left(ApiError.BadRequest(s"Too much gas fee, cap at ${apiConfig.gasFeeCap}, got $gasFee"))
    }
  }

  def validateUnsignedTransaction(
      unsignedTx: UnsignedTransaction
  )(implicit apiConfig: ApiConfig): Try[UnsignedTransaction] = {
    for {
      _ <- validateUtxInputs(unsignedTx)
      _ <- validateUtxGasFee(unsignedTx)
    } yield unsignedTx
  }

  def buildContract(
      codeRaw: String,
      address: Address,
      initialState: Option[String],
      alphAmount: U256,
      newTokenAmount: Option[U256]
  )(implicit compilerConfig: CompilerConfig): Try[StatefulScript] = {
    parseState(initialState).flatMap { state =>
      buildContractWithParsedState(codeRaw, address, state, alphAmount, newTokenAmount)
    }
  }

  def buildContractWithParsedState(
      codeRaw: String,
      address: Address,
      initialState: AVector[vm.Val],
      alphAmount: U256,
      newTokenAmount: Option[U256]
  )(implicit compilerConfig: CompilerConfig): Try[StatefulScript] = {
    val stateRaw = Hex.toHexString(serialize(initialState))
    val creation = newTokenAmount match {
      case Some(amount) => s"createContractWithToken!(#$codeRaw, #$stateRaw, ${amount.v})"
      case None         => s"createContract!(#$codeRaw, #$stateRaw)"
    }

    val scriptRaw = s"""
      |TxScript Main {
      |  pub payable fn main() -> () {
      |    approveAlph!(@${address.toBase58}, ${alphAmount.v})
      |    $creation
      |  }
      |}
      |""".stripMargin

    wrapCompilerResult(Compiler.compileTxScript(scriptRaw))
  }

  def parseState(str: Option[String]): Try[AVector[vm.Val]] = {
    str match {
      case None        => Right(AVector.empty[vm.Val])
      case Some(state) => wrapCompilerResult(Compiler.compileState(state))
    }
  }
}<|MERGE_RESOLUTION|>--- conflicted
+++ resolved
@@ -24,12 +24,8 @@
 import org.alephium.api._
 import org.alephium.api.ApiError
 import org.alephium.api.model
-<<<<<<< HEAD
 import org.alephium.api.model.{TransactionTemplate => _, _}
-=======
-import org.alephium.api.model._
 import org.alephium.api.model.TestContract.ExistingContract
->>>>>>> ba4c1520
 import org.alephium.flow.core.{BlockFlow, BlockFlowState, UtxoSelectionAlgo}
 import org.alephium.flow.core.UtxoSelectionAlgo._
 import org.alephium.flow.gasestimation._
@@ -847,7 +843,7 @@
         returns = executionOutputs.map(Val.from),
         gasUsed = gasUsed.value,
         contracts = postState,
-        outputs = executionResult.generatedOutputs.map(Output.from)
+        outputs = executionResult.generatedOutputs.map(output => Output.from(output, Hash.zero, 0))
       )
     }
   }
